--- conflicted
+++ resolved
@@ -67,11 +67,6 @@
     def_delegators :@errors, :size, :clear, :blank?, :empty?, :uniq!
     # TODO: forward all enumerable methods after `each` deprecation is removed.
     def_delegators :@errors, :count
-<<<<<<< HEAD
-=======
-
-    LEGACY_ATTRIBUTES = [:messages, :details].freeze
->>>>>>> 3c823271
 
     LEGACY_ATTRIBUTES = [:messages, :details].freeze
 
@@ -199,11 +194,7 @@
       matches.each do |error|
         @errors.delete(error)
       end
-<<<<<<< HEAD
       matches.map(&:message).presence
-=======
-      matches.map(&:message)
->>>>>>> 3c823271
     end
 
     # When passed a symbol or a name of a method, returns an array of errors
@@ -233,15 +224,9 @@
       if block.arity == 1
         @errors.each(&block)
       else
-<<<<<<< HEAD
-        ActiveSupport::Deprecation.warn(<<-MSG.squish)
-          Enumerating ActiveModel::Errors as a hash has been deprecated.
-          In Rails 6, `errors` is an array of Error objects,
-=======
         ActiveSupport::Deprecation.warn(<<~MSG)
           Enumerating ActiveModel::Errors as a hash has been deprecated.
           In Rails 6.1, `errors` is an array of Error objects,
->>>>>>> 3c823271
           therefore it should be accessed by a block with a single block
           parameter like this:
 
@@ -249,15 +234,9 @@
             error.full_message
           end
 
-<<<<<<< HEAD
-          You are passing a block expecting 2 parameters,
-          so the old hash behavior is simulated. As this is deprecated,
-          this will result in an ArgumentError in Rails 6.1.
-=======
           You are passing a block expecting two parameters,
           so the old hash behavior is simulated. As this is deprecated,
           this will result in an ArgumentError in Rails 6.2.
->>>>>>> 3c823271
         MSG
         @errors.
           sort { |a, b| a.attribute <=> b.attribute }.
@@ -321,7 +300,6 @@
       message_method = full_messages ? :full_message : :message
       group_by_attribute.each do |attribute, errors|
         hash[attribute] = errors.map(&message_method)
-<<<<<<< HEAD
       end
       hash
     end
@@ -335,21 +313,6 @@
       group_by_attribute.each do |attribute, errors|
         hash[attribute] = errors.map(&:detail)
       end
-=======
-      end
-      hash
-    end
-
-    def messages
-      DeprecationHandlingMessageHash.new(self)
-    end
-
-    def details
-      hash = {}
-      group_by_attribute.each do |attribute, errors|
-        hash[attribute] = errors.map(&:detail)
-      end
->>>>>>> 3c823271
       DeprecationHandlingDetailsHash.new(hash)
     end
 
@@ -573,7 +536,7 @@
       end
 
       def deprecation_removal_warning(method_name)
-        ActiveSupport::Deprecation.warn("ActiveModel::Errors##{method_name} is deprecated and will be removed in Rails 6.1")
+        ActiveSupport::Deprecation.warn("ActiveModel::Errors##{method_name} is deprecated and will be removed in Rails 6.2")
       end
 
       def deprecation_rename_warning(old_method_name, new_method_name)
@@ -587,7 +550,6 @@
       super(prepare_content)
     end
 
-<<<<<<< HEAD
     def []=(attribute, value)
       ActiveSupport::Deprecation.warn("Calling `[]=` to an ActiveModel::Errors is deprecated. Please call `ActiveModel::Errors#add` instead.")
 
@@ -597,32 +559,10 @@
       end
 
       __setobj__ prepare_content
-=======
-    def marshal_load(array) # :nodoc:
-      # Rails 5
-      @errors = []
-      @base = array[0]
-      add_from_legacy_details_hash(array[2])
-    end
-
-    def init_with(coder) # :nodoc:
-      data = coder.map
-
-      data.each { |k, v|
-        next if LEGACY_ATTRIBUTES.include?(k.to_sym)
-        instance_variable_set(:"@#{k}", v)
-      }
-
-      @errors ||= []
-
-      # Legacy support Rails 5.x details hash
-      add_from_legacy_details_hash(data["details"]) if data.key?("details")
->>>>>>> 3c823271
     end
 
     private
 
-<<<<<<< HEAD
       def prepare_content
         content = @errors.to_hash
         content.each do |attribute, value|
@@ -651,89 +591,9 @@
       @errors.add(@attribute, message)
       __setobj__ @errors.messages_for(@attribute)
       self
-=======
-      def normalize_arguments(attribute, type, **options)
-        # Evaluate proc first
-        if type.respond_to?(:call)
-          type = type.call(@base, options)
-        end
-
-        [attribute.to_sym, type, options]
-      end
-
-      def add_from_legacy_details_hash(details)
-        details.each { |attribute, errors|
-          errors.each { |error|
-            type = error.delete(:error)
-            add(attribute, type, error)
-          }
-        }
-      end
-
-      def deprecation_removal_warning(method_name)
-        ActiveSupport::Deprecation.warn("ActiveModel::Errors##{method_name} is deprecated and will be removed in Rails 6.2")
-      end
-
-      def deprecation_rename_warning(old_method_name, new_method_name)
-        ActiveSupport::Deprecation.warn("ActiveModel::Errors##{old_method_name} is deprecated. Please call ##{new_method_name} instead.")
-      end
+    end
   end
 
-  class DeprecationHandlingMessageHash < SimpleDelegator
-    def initialize(errors)
-      @errors = errors
-      super(prepare_content)
-    end
-
-    def []=(attribute, value)
-      ActiveSupport::Deprecation.warn("Calling `[]=` to an ActiveModel::Errors is deprecated. Please call `ActiveModel::Errors#add` instead.")
-
-      @errors.delete(attribute)
-      Array(value).each do |message|
-        @errors.add(attribute, message)
-      end
-
-      __setobj__ prepare_content
-    end
-
-    private
-
-      def prepare_content
-        content = @errors.to_hash
-        content.each do |attribute, value|
-          content[attribute] = DeprecationHandlingMessageArray.new(value, @errors, attribute)
-        end
-        content.default_proc = proc do |hash, attribute|
-          hash = hash.dup
-          hash[attribute] = DeprecationHandlingMessageArray.new([], @errors, attribute)
-          __setobj__ hash.freeze
-          hash[attribute]
-        end
-        content.freeze
-      end
-  end
-
-  class DeprecationHandlingMessageArray < SimpleDelegator
-    def initialize(content, errors, attribute)
-      @errors = errors
-      @attribute = attribute
-      super(content.freeze)
->>>>>>> 3c823271
-    end
-  end
-
-<<<<<<< HEAD
-=======
-    def <<(message)
-      ActiveSupport::Deprecation.warn("Calling `<<` to an ActiveModel::Errors message array in order to add an error is deprecated. Please call `ActiveModel::Errors#add` instead.")
-
-      @errors.add(@attribute, message)
-      __setobj__ @errors.messages_for(@attribute)
-      self
-    end
-  end
-
->>>>>>> 3c823271
   class DeprecationHandlingDetailsHash < SimpleDelegator
     def initialize(details)
       details.default = []
