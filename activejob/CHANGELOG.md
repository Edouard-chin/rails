<<<<<<< HEAD
## Rails 6.0.0.rc1 (April 24, 2019) ##

*   Use individual execution counters when calculating retry delay.
=======
>>>>>>> d4d145a6


Please check [6-0-stable](https://github.com/rails/rails/blob/6-0-stable/activejob/CHANGELOG.md) for previous changes.<|MERGE_RESOLUTION|>--- conflicted
+++ resolved
@@ -1,9 +1,3 @@
-<<<<<<< HEAD
-## Rails 6.0.0.rc1 (April 24, 2019) ##
-
-*   Use individual execution counters when calculating retry delay.
-=======
->>>>>>> d4d145a6
 
 
 Please check [6-0-stable](https://github.com/rails/rails/blob/6-0-stable/activejob/CHANGELOG.md) for previous changes.