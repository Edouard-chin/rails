<<<<<<< HEAD
=======
*   Allow testing `discard_on/retry_on ActiveJob::DeserializationError`

    Previously in `perform_enqueued_jobs`, `deserialize_arguments_if_needed`
    was called before calling `perform_now`. When a record no longer exists
    and is serialized using GlobalID this led to raising
    an `ActiveJob::DeserializationError` before reaching `perform_now` call.
    This behaviour makes difficult testing the job `discard_on/retry_on` logic.

    Now `deserialize_arguments_if_needed` call is postponed to when `perform_now`
    is called.

    Example:

    ```ruby
    class UpdateUserJob < ActiveJob::Base
      discard_on ActiveJob::DeserializationError

      def perform(user)
        # ...
      end
    end

    # In the test
    User.destroy_all
    assert_nothing_raised do
      perform_enqueued_jobs only: UpdateUserJob
    end
    ```

    *Jacopo Beschi*

*   Allow a job to retry indefinitely
>>>>>>> 20545fc8


Please check [7-0-stable](https://github.com/rails/rails/blob/7-0-stable/activejob/CHANGELOG.md) for previous changes.<|MERGE_RESOLUTION|>--- conflicted
+++ resolved
@@ -1,5 +1,3 @@
-<<<<<<< HEAD
-=======
 *   Allow testing `discard_on/retry_on ActiveJob::DeserializationError`
 
     Previously in `perform_enqueued_jobs`, `deserialize_arguments_if_needed`
@@ -31,8 +29,4 @@
 
     *Jacopo Beschi*
 
-*   Allow a job to retry indefinitely
->>>>>>> 20545fc8
-
-
 Please check [7-0-stable](https://github.com/rails/rails/blob/7-0-stable/activejob/CHANGELOG.md) for previous changes.