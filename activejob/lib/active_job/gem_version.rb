--- conflicted
+++ resolved
@@ -10,11 +10,7 @@
     MAJOR = 6
     MINOR = 1
     TINY  = 0
-<<<<<<< HEAD
-    PRE   = "rc1"
-=======
     PRE   = "alpha"
->>>>>>> d4d145a6
 
     STRING = [MAJOR, MINOR, TINY, PRE].compact.join(".")
   end
