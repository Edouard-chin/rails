<<<<<<< HEAD
*   Workaround a Ruby bug that can cause a VM crash.

    This would happen if using `TaggerLogger` with a Proc
    formatter on which you called `object_id`.

    ```
    [BUG] Object ID seen, but not in mapping table: proc
    ```

    *Jean Boussier*

*   Fix `ActiveSupport::Notifications.publish_event` to preserve units.

    This solves the incorrect reporting of time spent running Active Record
    asynchronous queries (by a factor `1000`).

    *Jean Boussier*
=======
## Rails 7.1.3.1 (February 21, 2024) ##

*   No changes.

>>>>>>> d73ed958

## Rails 7.1.3 (January 16, 2024) ##

*   Handle nil `backtrace_locations` in `ActiveSupport::SyntaxErrorProxy`.

    *Eugene Kenny*

*   Fix `ActiveSupport::JSON.encode` to prevent duplicate keys.

    If the same key exist in both String and Symbol form it could
    lead to the same key being emitted twice.

    *Manish Sharma*

*   Fix `ActiveSupport::Cache::Store#read_multi` when using a cache namespace
    and local cache strategy.

    *Mark Oleson*

*   Fix `Time.now/DateTime.now/Date.today` to return results in a system timezone after `#travel_to`.

    There is a bug in the current implementation of #travel_to:
    it remembers a timezone of its argument, and all stubbed methods start
    returning results in that remembered timezone. However, the expected
    behaviour is to return results in a system timezone.

    *Aleksei Chernenkov*

*   Fix `:unless_exist` option for `MemoryStore#write` (et al) when using a
    cache namespace.

    *S. Brent Faulkner*

*   Fix ActiveSupport::Deprecation to handle blaming generated code.

    *Jean Boussier*, *fatkodima*


## Rails 7.1.2 (November 10, 2023) ##

*   Fix `:expires_in` option for `RedisCacheStore#write_multi`.

    *fatkodima*

*   Fix deserialization of non-string "purpose" field in Message serializer

    *Jacopo Beschi*

*   Prevent global cache options being overwritten when setting dynamic options
    inside a `ActiveSupport::Cache::Store#fetch` block.

    *Yasha Krasnou*

*   Fix missing `require` resulting in `NoMethodError` when running
    `bin/rails secrets:show` or `bin/rails secrets:edit`.

    *Stephen Ierodiaconou*

*   Ensure `{down,up}case_first` returns non-frozen string.

    *Jonathan Hefner*

*   Fix `#to_fs(:human_size)` to correctly work with negative numbers.

    *Earlopain*

*   Fix `BroadcastLogger#dup` so that it duplicates the logger's `broadcasts`.

    *Andrew Novoselac*

*   Fix issue where `bootstrap.rb` overwrites the `level` of a `BroadcastLogger`'s `broadcasts`.

    *Andrew Novoselac*

*   Fix `ActiveSupport::Cache` to handle outdated Marshal payload from Rails 6.1 format.

    Active Support's Cache is supposed to treat a Marshal payload that can no longer be
    deserialized as a cache miss. It fail to do so for compressed payload in the Rails 6.1
    legacy format.

    *Jean Boussier*

*   Fix `OrderedOptions#dig` for array indexes.

    *fatkodima*

*   Fix time travel helpers to work when nested using with separate classes.

    *fatkodima*

*   Fix `delete_matched` for file cache store to work with keys longer than the
    max filename size.

    *fatkodima* and *Jonathan Hefner*

*   Fix compatibility with the `semantic_logger` gem.

    The `semantic_logger` gem doesn't behave exactly like stdlib logger in that
    `SemanticLogger#level` returns a Symbol while stdlib `Logger#level` returns an Integer.

    This caused the various `LogSubscriber` classes in Rails to break when assigned a
    `SemanticLogger` instance.

    *Jean Boussier*, *ojab*

## Rails 7.1.1 (October 11, 2023) ##

*   Add support for keyword arguments when delegating calls to custom loggers from `ActiveSupport::BroadcastLogger`.

    *Edouard Chin*

*   `NumberHelper`: handle objects responding `to_d`.

    *fatkodima*

*   Fix RedisCacheStore to properly set the TTL when incrementing or decrementing.

    This bug was only impacting Redis server older than 7.0.

    *Thomas Countz*

*   Fix MemoryStore to prevent race conditions when incrementing or decrementing.

    *Pierre Jambet*


## Rails 7.1.0 (October 05, 2023) ##

*   No changes.


## Rails 7.1.0.rc2 (October 01, 2023) ##

*   Fix `AS::MessagePack` with `ENV["RAILS_MAX_THREADS"]`.

    *Jonathan Hefner*


## Rails 7.1.0.rc1 (September 27, 2023) ##

*   Add a new public API for broadcasting logs

    This feature existed for a while but was until now a private API.
    Broadcasting log allows to send log message to difference sinks (STDOUT, a file ...) and
    is used by default in the development environment to write logs both on STDOUT and in the
    "development.log" file.

    Basic usage:

    ```ruby
    stdout_logger = Logger.new(STDOUT)
    file_logger = Logger.new("development.log")
    broadcast = ActiveSupport::BroadcastLogger.new(stdout_logger, file_logger)

    broadcast.info("Hello!") # The "Hello!" message is written on STDOUT and in the log file.
    ```

    Adding other sink(s) to the broadcast:

    ```ruby
    broadcast = ActiveSupport::BroadcastLogger.new
    broadcast.broadcast_to(Logger.new(STDERR))
    ```

    Remove a sink from the broadcast:

    ```ruby
    stdout_logger = Logger.new(STDOUT)
    broadcast = ActiveSupport::BroadcastLogger.new(stdout_logger)

    broadcast.stop_broadcasting_to(stdout_logger)
    ```

    *Edouard Chin*

*   Fix Range#overlap? not taking empty ranges into account on Ruby < 3.3

    *Nobuyoshi Nakada*, *Shouichi Kamiya*, *Hartley McGuire*

*   Use Ruby 3.3 Range#overlap? if available

    *Yasuo Honda*


## Rails 7.1.0.beta1 (September 13, 2023) ##

*   Add `bigdecimal` as Active Support dependency that is a bundled gem candidate for Ruby 3.4.

    `bigdecimal` 3.1.4 or higher version will be installed.
    Ruby 2.7 and 3.0 users who want `bigdecimal` version 2.0.0 or 3.0.0 behavior as a default gem,
    pin the `bigdecimal` version in your application Gemfile.

    *Koichi ITO*

*   Add `drb`, `mutex_m` and `base64` that are bundled gem candidates for Ruby 3.4

    *Yasuo Honda*

*   When using cache format version >= 7.1 or a custom serializer, expired and
    version-mismatched cache entries can now be detected without deserializing
    their values.

    *Jonathan Hefner*

*   Make all cache stores return a boolean for `#delete`

    Previously the `RedisCacheStore#delete` would return `1` if the entry
    exists and `0` otherwise. Now it returns true if the entry exists and false
    otherwise, just like the other stores.

    The `FileStore` would return `nil` if the entry doesn't exists and returns
    `false` now as well.

    *Petrik de Heus*

*   Active Support cache stores now support replacing the default compressor via
    a `:compressor` option. The specified compressor must respond to `deflate`
    and `inflate`. For example:

      ```ruby
      module MyCompressor
        def self.deflate(string)
          # compression logic...
        end

        def self.inflate(compressed)
          # decompression logic...
        end
      end

      config.cache_store = :redis_cache_store, { compressor: MyCompressor }
      ```

    *Jonathan Hefner*

*   Active Support cache stores now support a `:serializer` option. Similar to
    the `:coder` option, serializers must respond to `dump` and `load`. However,
    serializers are only responsible for serializing a cached value, whereas
    coders are responsible for serializing the entire `ActiveSupport::Cache::Entry`
    instance.  Additionally, the output from serializers can be automatically
    compressed, whereas coders are responsible for their own compression.

    Specifying a serializer instead of a coder also enables performance
    optimizations, including the bare string optimization introduced by cache
    format version 7.1.

    The `:serializer` and `:coder` options are mutually exclusive. Specifying
    both will raise an `ArgumentError`.

    *Jonathan Hefner*

*   Fix `ActiveSupport::Inflector.humanize(nil)` raising ``NoMethodError: undefined method `end_with?' for nil:NilClass``.

    *James Robinson*

*   Don't show secrets for `ActiveSupport::KeyGenerator#inspect`.

    Before:

    ```ruby
    ActiveSupport::KeyGenerator.new(secret).inspect
    "#<ActiveSupport::KeyGenerator:0x0000000104888038 ... @secret=\"\\xAF\\bFh]LV}q\\nl\\xB2U\\xB3 ... >"
    ```

    After:

    ```ruby
    ActiveSupport::KeyGenerator::Aes256Gcm(secret).inspect
    "#<ActiveSupport::KeyGenerator:0x0000000104888038>"
    ```

    *Petrik de Heus*

*   Improve error message when EventedFileUpdateChecker is used without a
    compatible version of the Listen gem

    *Hartley McGuire*

*   Add `:report` behavior for Deprecation

    Setting `config.active_support.deprecation = :report` uses the error
    reporter to report deprecation warnings to `ActiveSupport::ErrorReporter`.

    Deprecations are reported as handled errors, with a severity of `:warning`.

    Useful to report deprecations happening in production to your bug tracker.

    *Étienne Barrié*

*   Rename `Range#overlaps?` to `#overlap?` and add alias for backwards compatibility

    *Christian Schmidt*

*   Fix `EncryptedConfiguration` returning incorrect values for some `Hash`
    methods

    *Hartley McGuire*

*   Don't show secrets for `MessageEncryptor#inspect`.

    Before:

    ```ruby
    ActiveSupport::MessageEncryptor.new(secret, cipher: "aes-256-gcm").inspect
    "#<ActiveSupport::MessageEncryptor:0x0000000104888038 ... @secret=\"\\xAF\\bFh]LV}q\\nl\\xB2U\\xB3 ... >"
    ```

    After:

    ```ruby
    ActiveSupport::MessageEncryptor.new(secret, cipher: "aes-256-gcm").inspect
    "#<ActiveSupport::MessageEncryptor:0x0000000104888038>"
    ```

    *Petrik de Heus*

*   Don't show contents for `EncryptedConfiguration#inspect`.

    Before:
    ```ruby
    Rails.application.credentials.inspect
    "#<ActiveSupport::EncryptedConfiguration:0x000000010d2b38e8 ... @config={:secret=>\"something secret\"} ... @key_file_contents=\"915e4ea054e011022398dc242\" ...>"
    ```

    After:
    ```ruby
    Rails.application.credentials.inspect
    "#<ActiveSupport::EncryptedConfiguration:0x000000010d2b38e8>"
    ```

    *Petrik de Heus*

*   `ERB::Util.html_escape_once` always returns an `html_safe` string.

    This method previously maintained the `html_safe?` property of a string on the return
    value. Because this string has been escaped, however, not marking it as `html_safe` causes
    entities to be double-escaped.

    As an example, take this view snippet:

      ```html
      <p><%= html_escape_once("this & that &amp; the other") %></p>
      ```

    Before this change, that would be double-escaped and render as:

      ```html
      <p>this &amp;amp; that &amp;amp; the other</p>
      ```

    After this change, it renders correctly as:

      ```html
      <p>this &amp; that &amp; the other</p>
      ```

    Fixes #48256

    *Mike Dalessio*

*   Deprecate `SafeBuffer#clone_empty`.

    This method has not been used internally since Rails 4.2.0.

    *Mike Dalessio*

*   `MessageEncryptor`, `MessageVerifier`, and `config.active_support.message_serializer`
    now accept `:message_pack` and `:message_pack_allow_marshal` as serializers.
    These serializers require the [`msgpack` gem](https://rubygems.org/gems/msgpack)
    (>= 1.7.0).

    The Message Pack format can provide improved performance and smaller payload
    sizes. It also supports round-tripping some Ruby types that are not supported
    by JSON. For example:

      ```ruby
      verifier = ActiveSupport::MessageVerifier.new("secret")
      data = [{ a: 1 }, { b: 2 }.with_indifferent_access, 1.to_d, Time.at(0, 123)]
      message = verifier.generate(data)

      # BEFORE with config.active_support.message_serializer = :json
      verifier.verified(message)
      # => [{"a"=>1}, {"b"=>2}, "1.0", "1969-12-31T18:00:00.000-06:00"]
      verifier.verified(message).map(&:class)
      # => [Hash, Hash, String, String]

      # AFTER with config.active_support.message_serializer = :message_pack
      verifier.verified(message)
      # => [{:a=>1}, {"b"=>2}, 0.1e1, 1969-12-31 18:00:00.000123 -0600]
      verifier.verified(message).map(&:class)
      # => [Hash, ActiveSupport::HashWithIndifferentAccess, BigDecimal, Time]
      ```

    The `:message_pack` serializer can fall back to deserializing with
    `ActiveSupport::JSON` when necessary, and the `:message_pack_allow_marshal`
    serializer can fall back to deserializing with `Marshal` as well as
    `ActiveSupport::JSON`. Additionally, the `:marshal`, `:json`, and
    `:json_allow_marshal` serializers can now fall back to deserializing with
    `ActiveSupport::MessagePack` when necessary. These behaviors ensure old
    messages can still be read so that migration is easier.

    *Jonathan Hefner*

*   A new `7.1` cache format is available which includes an optimization for
    bare string values such as view fragments.

    The `7.1` cache format is used by default for new apps, and existing apps
    can enable the format by setting `config.load_defaults 7.1` or by setting
    `config.active_support.cache_format_version = 7.1` in `config/application.rb`
    or a `config/environments/*.rb` file.

    Cache entries written using the `6.1` or `7.0` cache formats can be read
    when using the `7.1` format. To perform a rolling deploy of a Rails 7.1
    upgrade, wherein servers that have not yet been upgraded must be able to
    read caches from upgraded servers, leave the cache format unchanged on the
    first deploy, then enable the `7.1` cache format on a subsequent deploy.

    *Jonathan Hefner*

*   Active Support cache stores can now use a preconfigured serializer based on
    `ActiveSupport::MessagePack` via the `:serializer` option:

      ```ruby
      config.cache_store = :redis_cache_store, { serializer: :message_pack }
      ```

    The `:message_pack` serializer can reduce cache entry sizes and improve
    performance, but requires the [`msgpack` gem](https://rubygems.org/gems/msgpack)
    (>= 1.7.0).

    The `:message_pack` serializer can read cache entries written by the default
    serializer, and the default serializer can now read entries written by the
    `:message_pack` serializer. These behaviors make it easy to migrate between
    serializer without invalidating the entire cache.

    *Jonathan Hefner*

*   `Object#deep_dup` no longer duplicate named classes and modules.

    Before:

    ```ruby
    hash = { class: Object, module: Kernel }
    hash.deep_dup # => {:class=>#<Class:0x00000001063ffc80>, :module=>#<Module:0x00000001063ffa00>}
    ```

    After:

    ```ruby
    hash = { class: Object, module: Kernel }
    hash.deep_dup # => {:class=>Object, :module=>Kernel}
    ```

    *Jean Boussier*

*   Consistently raise an `ArgumentError` if the `ActiveSupport::Cache` key is blank.

    *Joshua Young*

*   Deprecate usage of the singleton `ActiveSupport::Deprecation`.

    All usage of `ActiveSupport::Deprecation` as a singleton is deprecated, the most common one being
    `ActiveSupport::Deprecation.warn`. Gem authors should now create their own deprecator (`ActiveSupport::Deprecation`
    object), and use it to emit deprecation warnings.

    Calling any of the following without specifying a deprecator argument is also deprecated:
      * Module.deprecate
      * deprecate_constant
      * DeprecatedObjectProxy
      * DeprecatedInstanceVariableProxy
      * DeprecatedConstantProxy
      * deprecation-related test assertions

    Use of `ActiveSupport::Deprecation.silence` and configuration methods like `behavior=`, `disallowed_behavior=`,
    `disallowed_warnings=` should now be aimed at the [application's deprecators](https://api.rubyonrails.org/classes/Rails/Application.html#method-i-deprecators).

    ```ruby
    Rails.application.deprecators.silence do
      # code that emits deprecation warnings
    end
    ```

    If your gem has a Railtie or Engine, it's encouraged to add your deprecator to the application's deprecators, that
    way the deprecation related configuration options will apply to it as well, e.g.
    `config.active_support.report_deprecations` set to `false` in the production environment will also disable your
    deprecator.

    ```ruby
    initializer "my_gem.deprecator" do |app|
      app.deprecators[:my_gem] = MyGem.deprecator
    end
    ```

    *Étienne Barrié*

*   Add `Object#with` to set and restore public attributes around a block

    ```ruby
    client.timeout # => 5
    client.with(timeout: 1) do
      client.timeout # => 1
    end
    client.timeout # => 5
    ```

    *Jean Boussier*

*   Remove deprecated support to generate incorrect RFC 4122 UUIDs when providing a namespace ID that is not one of the
    constants defined on `Digest::UUID`.

    *Rafael Mendonça França*

*   Deprecate `config.active_support.use_rfc4122_namespaced_uuids`.

    *Rafael Mendonça França*

*   Remove implicit conversion of objects into `String` by `ActiveSupport::SafeBuffer`.

    *Rafael Mendonça França*

*   Remove deprecated `active_support/core_ext/range/include_time_with_zone` file.

    *Rafael Mendonça França*

*   Deprecate `config.active_support.remove_deprecated_time_with_zone_name`.

    *Rafael Mendonça França*

*   Remove deprecated override of `ActiveSupport::TimeWithZone.name`.

    *Rafael Mendonça França*

*   Deprecate `config.active_support.disable_to_s_conversion`.

    *Rafael Mendonça França*

*   Remove deprecated option to passing a format to `#to_s` in `Array`, `Range`, `Date`, `DateTime`, `Time`,
    `BigDecimal`, `Float` and, `Integer`.

    *Rafael Mendonça França*

*   Remove deprecated `ActiveSupport::PerThreadRegistry`.

    *Rafael Mendonça França*

*   Remove deprecated override of `Enumerable#sum`.

    *Rafael Mendonça França*

*   Deprecated initializing a `ActiveSupport::Cache::MemCacheStore` with an instance of `Dalli::Client`.

    Deprecate the undocumented option of providing an already-initialized instance of `Dalli::Client` to `ActiveSupport::Cache::MemCacheStore`. Such clients could be configured with unrecognized options, which could lead to unexpected behavior. Instead, provide addresses as documented.

    *aledustet*

*   Stub `Time.new()` in `TimeHelpers#travel_to`

      ```ruby
      travel_to Time.new(2004, 11, 24) do
        # Inside the `travel_to` block `Time.new` is stubbed
        assert_equal 2004, Time.new.year
      end
      ```

    *fatkodima*

*   Raise `ActiveSupport::MessageEncryptor::InvalidMessage` from
    `ActiveSupport::MessageEncryptor#decrypt_and_verify` regardless of cipher.
    Previously, when a `MessageEncryptor` was using a non-AEAD cipher such as
    AES-256-CBC, a corrupt or tampered message would raise
    `ActiveSupport::MessageVerifier::InvalidSignature`.  Now, all ciphers raise
    the same error:

      ```ruby
      encryptor = ActiveSupport::MessageEncryptor.new("x" * 32, cipher: "aes-256-gcm")
      message = encryptor.encrypt_and_sign("message")
      encryptor.decrypt_and_verify(message.next)
      # => raises ActiveSupport::MessageEncryptor::InvalidMessage

      encryptor = ActiveSupport::MessageEncryptor.new("x" * 32, cipher: "aes-256-cbc")
      message = encryptor.encrypt_and_sign("message")
      encryptor.decrypt_and_verify(message.next)
      # BEFORE:
      # => raises ActiveSupport::MessageVerifier::InvalidSignature
      # AFTER:
      # => raises ActiveSupport::MessageEncryptor::InvalidMessage
      ```

    *Jonathan Hefner*

*   Support `nil` original values when using `ActiveSupport::MessageVerifier#verify`.
    Previously, `MessageVerifier#verify` did not work with `nil` original
    values, though both `MessageVerifier#verified` and
    `MessageEncryptor#decrypt_and_verify` do:

      ```ruby
      encryptor = ActiveSupport::MessageEncryptor.new(secret)
      message = encryptor.encrypt_and_sign(nil)

      encryptor.decrypt_and_verify(message)
      # => nil

      verifier = ActiveSupport::MessageVerifier.new(secret)
      message = verifier.generate(nil)

      verifier.verified(message)
      # => nil

      verifier.verify(message)
      # BEFORE:
      # => raises ActiveSupport::MessageVerifier::InvalidSignature
      # AFTER:
      # => nil
      ```

    *Jonathan Hefner*

*   Maintain `html_safe?` on html_safe strings when sliced with `slice`, `slice!`, or `chr` method.

    Previously, `html_safe?` was only maintained when the html_safe strings were sliced
    with `[]` method. Now, `slice`, `slice!`, and `chr` methods will maintain `html_safe?` like `[]` method.

    ```ruby
    string = "<div>test</div>".html_safe
    string.slice(0, 1).html_safe? # => true
    string.slice!(0, 1).html_safe? # => true
    # maintain html_safe? after the slice!
    string.html_safe? # => true
    string.chr.html_safe? # => true
    ```

    *Michael Go*

*   Add `Object#in?` support for open ranges.

    ```ruby
    assert Date.today.in?(..Date.tomorrow)
    assert_not Date.today.in?(Date.tomorrow..)
    ```

    *Ignacio Galindo*

*   `config.i18n.raise_on_missing_translations = true` now raises on any missing translation.

    Previously it would only raise when called in a view or controller. Now it will raise
    anytime `I18n.t` is provided an unrecognised key.

    If you do not want this behaviour, you can customise the i18n exception handler. See the
    upgrading guide or i18n guide for more information.

    *Alex Ghiculescu*

*   `ActiveSupport::CurrentAttributes` now raises if a restricted attribute name is used.

    Attributes such as `set` and `reset` cannot be used as they clash with the
    `CurrentAttributes` public API.

    *Alex Ghiculescu*

*   `HashWithIndifferentAccess#transform_keys` now takes a Hash argument, just
    as Ruby's `Hash#transform_keys` does.

    *Akira Matsuda*

*   `delegate` now defines method with proper arity when delegating to a Class.
    With this change, it defines faster method (3.5x faster with no argument).
    However, in order to gain this benefit, the delegation target method has to
    be defined before declaring the delegation.

    ```ruby
    # This defines 3.5 times faster method than before
    class C
      def self.x() end
      delegate :x, to: :class
    end

    class C
      # This works but silently falls back to old behavior because
      # `delegate` cannot find the definition of `x`
      delegate :x, to: :class
      def self.x() end
    end
    ```

    *Akira Matsuda*

*   `assert_difference` message now includes what changed.

    This makes it easier to debug non-obvious failures.

    Before:

    ```
    "User.count" didn't change by 32.
    Expected: 1611
      Actual: 1579
    ```

    After:

    ```
    "User.count" didn't change by 32, but by 0.
    Expected: 1611
      Actual: 1579
    ```

    *Alex Ghiculescu*

*   Add ability to match exception messages to `assert_raises` assertion

    Instead of this
    ```ruby
    error = assert_raises(ArgumentError) do
      perform_service(param: 'exception')
    end
    assert_match(/incorrect param/i, error.message)
    ```

    you can now write this
    ```ruby
    assert_raises(ArgumentError, match: /incorrect param/i) do
      perform_service(param: 'exception')
    end
    ```

    *fatkodima*

*   Add `Rails.env.local?` shorthand for `Rails.env.development? || Rails.env.test?`.

    *DHH*

*   `ActiveSupport::Testing::TimeHelpers` now accepts named `with_usec` argument
    to `freeze_time`, `travel`, and `travel_to` methods. Passing true prevents
    truncating the destination time with `change(usec: 0)`.

    *KevSlashNull*, and *serprex*

*   `ActiveSupport::CurrentAttributes.resets` now accepts a method name

    The block API is still the recommended approach, but now both APIs are supported:

    ```ruby
    class Current < ActiveSupport::CurrentAttributes
      resets { Time.zone = nil }
      resets :clear_time_zone
    end
    ```

    *Alex Ghiculescu*

*   Ensure `ActiveSupport::Testing::Isolation::Forking` closes pipes

    Previously, `Forking.run_in_isolation` opened two ends of a pipe. The fork
    process closed the read end, wrote to it, and then terminated (which
    presumably closed the file descriptors on its end). The parent process
    closed the write end, read from it, and returned, never closing the read
    end.

    This resulted in an accumulation of open file descriptors, which could
    cause errors if the limit is reached.

    *Sam Bostock*

*   Fix `Time#change` and `Time#advance` for times around the end of Daylight
    Saving Time.

    Previously, when `Time#change` or `Time#advance` constructed a time inside
    the final stretch of Daylight Saving Time (DST), the non-DST offset would
    always be chosen for local times:

    ```ruby
    # DST ended just before 2021-11-07 2:00:00 AM in US/Eastern.
    ENV["TZ"] = "US/Eastern"

    time = Time.local(2021, 11, 07, 00, 59, 59) + 1
    # => 2021-11-07 01:00:00 -0400
    time.change(day: 07)
    # => 2021-11-07 01:00:00 -0500
    time.advance(seconds: 0)
    # => 2021-11-07 01:00:00 -0500

    time = Time.local(2021, 11, 06, 01, 00, 00)
    # => 2021-11-06 01:00:00 -0400
    time.change(day: 07)
    # => 2021-11-07 01:00:00 -0500
    time.advance(days: 1)
    # => 2021-11-07 01:00:00 -0500
    ```

    And the DST offset would always be chosen for times with a `TimeZone`
    object:

    ```ruby
    Time.zone = "US/Eastern"

    time = Time.new(2021, 11, 07, 02, 00, 00, Time.zone) - 3600
    # => 2021-11-07 01:00:00 -0500
    time.change(day: 07)
    # => 2021-11-07 01:00:00 -0400
    time.advance(seconds: 0)
    # => 2021-11-07 01:00:00 -0400

    time = Time.new(2021, 11, 8, 01, 00, 00, Time.zone)
    # => 2021-11-08 01:00:00 -0500
    time.change(day: 07)
    # => 2021-11-07 01:00:00 -0400
    time.advance(days: -1)
    # => 2021-11-07 01:00:00 -0400
    ```

    Now, `Time#change` and `Time#advance` will choose the offset that matches
    the original time's offset when possible:

    ```ruby
    ENV["TZ"] = "US/Eastern"

    time = Time.local(2021, 11, 07, 00, 59, 59) + 1
    # => 2021-11-07 01:00:00 -0400
    time.change(day: 07)
    # => 2021-11-07 01:00:00 -0400
    time.advance(seconds: 0)
    # => 2021-11-07 01:00:00 -0400

    time = Time.local(2021, 11, 06, 01, 00, 00)
    # => 2021-11-06 01:00:00 -0400
    time.change(day: 07)
    # => 2021-11-07 01:00:00 -0400
    time.advance(days: 1)
    # => 2021-11-07 01:00:00 -0400

    Time.zone = "US/Eastern"

    time = Time.new(2021, 11, 07, 02, 00, 00, Time.zone) - 3600
    # => 2021-11-07 01:00:00 -0500
    time.change(day: 07)
    # => 2021-11-07 01:00:00 -0500
    time.advance(seconds: 0)
    # => 2021-11-07 01:00:00 -0500

    time = Time.new(2021, 11, 8, 01, 00, 00, Time.zone)
    # => 2021-11-08 01:00:00 -0500
    time.change(day: 07)
    # => 2021-11-07 01:00:00 -0500
    time.advance(days: -1)
    # => 2021-11-07 01:00:00 -0500
    ```

    *Kevin Hall*, *Takayoshi Nishida*, and *Jonathan Hefner*

*   Fix MemoryStore to preserve entries TTL when incrementing or decrementing

    This is to be more consistent with how MemCachedStore and RedisCacheStore behaves.

    *Jean Boussier*

*   `Rails.error.handle` and `Rails.error.record` filter now by multiple error classes.

    ```ruby
    Rails.error.handle(IOError, ArgumentError) do
      1 + '1' # raises TypeError
    end
    1 + 1 # TypeErrors are not IOErrors or ArgumentError, so this will *not* be handled
    ```

    *Martin Spickermann*

*   `Class#subclasses` and `Class#descendants` now automatically filter reloaded classes.

    Previously they could return old implementations of reloadable classes that have been
    dereferenced but not yet garbage collected.

    They now automatically filter such classes like `DescendantTracker#subclasses` and
    `DescendantTracker#descendants`.

    *Jean Boussier*

*   `Rails.error.report` now marks errors as reported to avoid reporting them twice.

    In some cases, users might want to report errors explicitly with some extra context
    before letting it bubble up.

    This also allows to safely catch and report errors outside of the execution context.

    *Jean Boussier*

*   Add `assert_error_reported` and `assert_no_error_reported`

    Allows to easily asserts an error happened but was handled

    ```ruby
    report = assert_error_reported(IOError) do
      # ...
    end
    assert_equal "Oops", report.error.message
    assert_equal "admin", report.context[:section]
    assert_equal :warning, report.severity
    assert_predicate report, :handled?
    ```

    *Jean Boussier*

*   `ActiveSupport::Deprecation` behavior callbacks can now receive the
    deprecator instance as an argument.  This makes it easier for such callbacks
    to change their behavior based on the deprecator's state.  For example,
    based on the deprecator's `debug` flag.

    3-arity and splat-args callbacks such as the following will now be passed
    the deprecator instance as their third argument:

    * `->(message, callstack, deprecator) { ... }`
    * `->(*args) { ... }`
    * `->(message, *other_args) { ... }`

    2-arity and 4-arity callbacks such as the following will continue to behave
    the same as before:

    * `->(message, callstack) { ... }`
    * `->(message, callstack, deprecation_horizon, gem_name) { ... }`
    * `->(message, callstack, *deprecation_details) { ... }`

    *Jonathan Hefner*

*   `ActiveSupport::Deprecation#disallowed_warnings` now affects the instance on
    which it is configured.

    This means that individual `ActiveSupport::Deprecation` instances can be
    configured with their own disallowed warnings, and the global
    `ActiveSupport::Deprecation.disallowed_warnings` now only affects the global
    `ActiveSupport::Deprecation.warn`.

    **Before**

    ```ruby
    ActiveSupport::Deprecation.disallowed_warnings = ["foo"]
    deprecator = ActiveSupport::Deprecation.new("2.0", "MyCoolGem")
    deprecator.disallowed_warnings = ["bar"]

    ActiveSupport::Deprecation.warn("foo") # => raise ActiveSupport::DeprecationException
    ActiveSupport::Deprecation.warn("bar") # => print "DEPRECATION WARNING: bar"
    deprecator.warn("foo")                 # => raise ActiveSupport::DeprecationException
    deprecator.warn("bar")                 # => print "DEPRECATION WARNING: bar"
    ```

    **After**

    ```ruby
    ActiveSupport::Deprecation.disallowed_warnings = ["foo"]
    deprecator = ActiveSupport::Deprecation.new("2.0", "MyCoolGem")
    deprecator.disallowed_warnings = ["bar"]

    ActiveSupport::Deprecation.warn("foo") # => raise ActiveSupport::DeprecationException
    ActiveSupport::Deprecation.warn("bar") # => print "DEPRECATION WARNING: bar"
    deprecator.warn("foo")                 # => print "DEPRECATION WARNING: foo"
    deprecator.warn("bar")                 # => raise ActiveSupport::DeprecationException
    ```

    Note that global `ActiveSupport::Deprecation` methods such as `ActiveSupport::Deprecation.warn`
    and `ActiveSupport::Deprecation.disallowed_warnings` have been deprecated.

    *Jonathan Hefner*

*   Add italic and underline support to `ActiveSupport::LogSubscriber#color`

    Previously, only bold text was supported via a positional argument.
    This allows for bold, italic, and underline options to be specified
    for colored logs.

    ```ruby
    info color("Hello world!", :red, bold: true, underline: true)
    ```

    *Gannon McGibbon*

*   Add `String#downcase_first` method.

    This method is the corollary of `String#upcase_first`.

    *Mark Schneider*

*   `thread_mattr_accessor` will call `.dup.freeze` on non-frozen default values.

    This provides a basic level of protection against different threads trying
    to mutate a shared default object.

    *Jonathan Hefner*

*   Add `raise_on_invalid_cache_expiration_time` config to `ActiveSupport::Cache::Store`

    Specifies if an `ArgumentError` should be raised if `Rails.cache` `fetch` or
    `write` are given an invalid `expires_at` or `expires_in` time.

    Options are `true`, and `false`. If `false`, the exception will be reported
    as `handled` and logged instead. Defaults to `true` if `config.load_defaults >= 7.1`.

     *Trevor Turk*

*   `ActiveSupport::Cache::Store#fetch` now passes an options accessor to the block.

    It makes possible to override cache options:

        Rails.cache.fetch("3rd-party-token") do |name, options|
          token = fetch_token_from_remote
          # set cache's TTL to match token's TTL
          options.expires_in = token.expires_in
          token
        end

    *Andrii Gladkyi*, *Jean Boussier*

*   `default` option of `thread_mattr_accessor` now applies through inheritance and
    also across new threads.

    Previously, the `default` value provided was set only at the moment of defining
    the attribute writer, which would cause the attribute to be uninitialized in
    descendants and in other threads.

    Fixes #43312.

    *Thierry Deo*

*   Redis cache store is now compatible with redis-rb 5.0.

    *Jean Boussier*

*   Add `skip_nil:` support to `ActiveSupport::Cache::Store#fetch_multi`.

    *Daniel Alfaro*

*   Add `quarter` method to date/time

    *Matt Swanson*

*   Fix `NoMethodError` on custom `ActiveSupport::Deprecation` behavior.

    `ActiveSupport::Deprecation.behavior=` was supposed to accept any object
    that responds to `call`, but in fact its internal implementation assumed that
    this object could respond to `arity`, so it was restricted to only `Proc` objects.

    This change removes this `arity` restriction of custom behaviors.

    *Ryo Nakamura*

*   Support `:url_safe` option for `MessageEncryptor`.

    The `MessageEncryptor` constructor now accepts a `:url_safe` option, similar
    to the `MessageVerifier` constructor.  When enabled, this option ensures
    that messages use a URL-safe encoding.

    *Jonathan Hefner*

*   Add `url_safe` option to `ActiveSupport::MessageVerifier` initializer

    `ActiveSupport::MessageVerifier.new` now takes optional `url_safe` argument.
    It can generate URL-safe strings by passing `url_safe: true`.

    ```ruby
    verifier = ActiveSupport::MessageVerifier.new(url_safe: true)
    message = verifier.generate(data) # => URL-safe string
    ```

    This option is `false` by default to be backwards compatible.

    *Shouichi Kamiya*

*   Enable connection pooling by default for `MemCacheStore` and `RedisCacheStore`.

    If you want to disable connection pooling, set `:pool` option to `false` when configuring the cache store:

    ```ruby
    config.cache_store = :mem_cache_store, "cache.example.com", pool: false
    ```

    *fatkodima*

*   Add `force:` support to `ActiveSupport::Cache::Store#fetch_multi`.

    *fatkodima*

*   Deprecated `:pool_size` and `:pool_timeout` options for configuring connection pooling in cache stores.

    Use `pool: true` to enable pooling with default settings:

    ```ruby
    config.cache_store = :redis_cache_store, pool: true
    ```

    Or pass individual options via `:pool` option:

    ```ruby
    config.cache_store = :redis_cache_store, pool: { size: 10, timeout: 2 }
    ```

    *fatkodima*

*   Allow #increment and #decrement methods of `ActiveSupport::Cache::Store`
    subclasses to set new values.

    Previously incrementing or decrementing an unset key would fail and return
    nil. A default will now be assumed and the key will be created.

    *Andrej Blagojević*, *Eugene Kenny*

*   Add `skip_nil:` support to `RedisCacheStore`

    *Joey Paris*

*   `ActiveSupport::Cache::MemoryStore#write(name, val, unless_exist:true)` now
    correctly writes expired keys.

    *Alan Savage*

*   `ActiveSupport::ErrorReporter` now accepts and forward a `source:` parameter.

    This allow libraries to signal the origin of the errors, and reporters
    to easily ignore some sources.

    *Jean Boussier*

*   Fix and add protections for XSS in `ActionView::Helpers` and `ERB::Util`.

    Add the method `ERB::Util.xml_name_escape` to escape dangerous characters
    in names of tags and names of attributes, following the specification of XML.

    *Álvaro Martín Fraguas*

*   Respect `ActiveSupport::Logger.new`'s `:formatter` keyword argument

    The stdlib `Logger::new` allows passing a `:formatter` keyword argument to
    set the logger's formatter. Previously `ActiveSupport::Logger.new` ignored
    that argument by always setting the formatter to an instance of
    `ActiveSupport::Logger::SimpleFormatter`.

    *Steven Harman*

*   Deprecate preserving the pre-Ruby 2.4 behavior of `to_time`

    With Ruby 2.4+ the default for +to_time+ changed from converting to the
    local system time to preserving the offset of the receiver. At the time Rails
    supported older versions of Ruby so a compatibility layer was added to assist
    in the migration process. From Rails 5.0 new applications have defaulted to
    the Ruby 2.4+ behavior and since Rails 7.0 now only supports Ruby 2.7+
    this compatibility layer can be safely removed.

    To minimize any noise generated the deprecation warning only appears when the
    setting is configured to `false` as that is the only scenario where the
    removal of the compatibility layer has any effect.

    *Andrew White*

*   `Pathname.blank?` only returns true for `Pathname.new("")`

    Previously it would end up calling `Pathname#empty?` which returned true
    if the path existed and was an empty directory or file.

    That behavior was unlikely to be expected.

    *Jean Boussier*

*   Deprecate `Notification::Event`'s `#children` and `#parent_of?`

    *John Hawthorn*

*   Change the default serializer of `ActiveSupport::MessageVerifier` from
    `Marshal` to `ActiveSupport::JSON` when using `config.load_defaults 7.1`.

    Messages serialized with `Marshal` can still be read, but new messages will
    be serialized with `ActiveSupport::JSON`. For more information, see
    https://guides.rubyonrails.org/v7.1/configuring.html#config-active-support-message-serializer.

    *Saba Kiaei*, *David Buckley*, and *Jonathan Hefner*

*   Change the default serializer of `ActiveSupport::MessageEncryptor` from
    `Marshal` to `ActiveSupport::JSON` when using `config.load_defaults 7.1`.

    Messages serialized with `Marshal` can still be read, but new messages will
    be serialized with `ActiveSupport::JSON`. For more information, see
    https://guides.rubyonrails.org/v7.1/configuring.html#config-active-support-message-serializer.

    *Zack Deveau*, *Martin Gingras*, and *Jonathan Hefner*

*   Add `ActiveSupport::TestCase#stub_const` to stub a constant for the duration of a yield.

    *DHH*

*   Fix `ActiveSupport::EncryptedConfiguration` to be compatible with Psych 4

    *Stephen Sugden*

*   Improve `File.atomic_write` error handling

    *Daniel Pepper*

*   Fix `Class#descendants` and `DescendantsTracker#descendants` compatibility with Ruby 3.1.

    [The native `Class#descendants` was reverted prior to Ruby 3.1 release](https://bugs.ruby-lang.org/issues/14394#note-33),
    but `Class#subclasses` was kept, breaking the feature detection.

    *Jean Boussier*

Please check [7-0-stable](https://github.com/rails/rails/blob/7-0-stable/activesupport/CHANGELOG.md) for previous changes.<|MERGE_RESOLUTION|>--- conflicted
+++ resolved
@@ -1,4 +1,3 @@
-<<<<<<< HEAD
 *   Workaround a Ruby bug that can cause a VM crash.
 
     This would happen if using `TaggerLogger` with a Proc
@@ -16,12 +15,12 @@
     asynchronous queries (by a factor `1000`).
 
     *Jean Boussier*
-=======
+
+
 ## Rails 7.1.3.1 (February 21, 2024) ##
 
 *   No changes.
 
->>>>>>> d73ed958
 
 ## Rails 7.1.3 (January 16, 2024) ##
 
