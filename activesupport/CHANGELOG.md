--- conflicted
+++ resolved
@@ -1,13 +1,9 @@
-<<<<<<< HEAD
 *   Handle invalid UTF-8 characters in `MessageVerifier.verify`.
 
     *Roque Pinel*, *Grey Baker*
 
 
-## Rails 4.2.4 (August 14, 2015) ##
-=======
 ## Rails 4.2.4 (August 24, 2015) ##
->>>>>>> dac822ef
 
 *   Fix a `SystemStackError` when encoding an `Enumerable` with `json` gem and
     with the Active Support JSON encoder loaded.
