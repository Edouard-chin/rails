--- conflicted
+++ resolved
@@ -1,13 +1,12 @@
-<<<<<<< HEAD
 *   Restore the ability for template to return any kind of object and not just strings
 
     *Jean Boussier*
-=======
+
+
 ## Rails 7.1.3.2 (February 21, 2024) ##
 
 *   No changes.
 
->>>>>>> 6f0d1ad1
 
 ## Rails 7.1.3.1 (February 21, 2024) ##
 
