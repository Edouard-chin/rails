{
  "name": "@rails/ujs",
<<<<<<< HEAD
  "version": "6.0.0-rc1",
=======
  "version": "6.1.0-alpha",
>>>>>>> d4d145a6
  "description": "Ruby on Rails unobtrusive scripting adapter",
  "main": "lib/assets/compiled/rails-ujs.js",
  "files": [
    "lib/assets/compiled/*.js"
  ],
  "directories": {
    "test": "test"
  },
  "scripts": {
    "build": "bundle exec blade build",
    "test": "echo \"See the README: https://github.com/rails/rails/blob/master/actionview/app/assets/javascripts#how-to-run-tests\" && exit 1",
    "lint": "coffeelint app/assets/javascripts && eslint test/ujs/public/test"
  },
  "repository": {
    "type": "git",
    "url": "rails/rails"
  },
  "contributors": [
    "Stephen St. Martin",
    "Steve Schwartz",
    "Dangyi Liu",
    "All contributors"
  ],
  "license": "MIT",
  "bugs": {
    "url": "https://github.com/rails/rails/issues"
  },
  "homepage": "http://rubyonrails.org/",
  "devDependencies": {
    "coffeelint": "^2.1.0",
    "eslint": "^2.13.1"
  }
}<|MERGE_RESOLUTION|>--- conflicted
+++ resolved
@@ -1,10 +1,6 @@
 {
   "name": "@rails/ujs",
-<<<<<<< HEAD
-  "version": "6.0.0-rc1",
-=======
   "version": "6.1.0-alpha",
->>>>>>> d4d145a6
   "description": "Ruby on Rails unobtrusive scripting adapter",
   "main": "lib/assets/compiled/rails-ujs.js",
   "files": [
