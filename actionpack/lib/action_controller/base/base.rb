--- conflicted
+++ resolved
@@ -365,28 +365,21 @@
 
     attr_reader :template
 
+    def action(name, env)
+      # HACK: For global rescue to have access to the original request and response
+      request = env["action_controller.rescue.request"] ||= ActionDispatch::Request.new(env)
+      response = env["action_controller.rescue.response"] ||= ActionDispatch::Response.new
+      self.action_name = name && name.to_s
+      process(request, response).to_a
+    end
+
+
     class << self
-<<<<<<< HEAD
       def action(name = nil)
         @actions ||= {}
-        @actions[name] ||= proc do |env| 
-          controller = new
-          # HACK: For global rescue to have access to the original request and response
-          request = env["action_controller.rescue.request"] ||= ActionDispatch::Request.new(env)
-          response = env["action_controller.rescue.response"] ||= ActionDispatch::Response.new
-          controller.action_name = name && name.to_s
-          controller.process(request, response).to_a
-        end
-=======
-      def call(env)
-        new.call(env)
-      end
-
-      # Factory for the standard create, process loop where the controller is discarded after processing.
-      def process(request, response) #:nodoc:
-        ActiveSupport::Deprecation.warn("Controller.process has been deprecated. Use Controller.call instead", caller)
-        new.process(request, response)
->>>>>>> 0cac68d3
+        @actions[name] ||= proc do |env|
+          new.action(name, env)
+        end
       end
       
       # Converts the class name from something like "OneModule::TwoModule::NeatController" to "NeatController".
