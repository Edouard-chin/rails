--- conflicted
+++ resolved
@@ -58,17 +58,9 @@
     end
 
     def params_valid?
-<<<<<<< HEAD
-      begin
-        @request.parameters
-      rescue ActionController::BadRequest
-        false
-      end
-=======
       @request.parameters
     rescue ActionController::BadRequest
       false
->>>>>>> 93ef7561
     end
   end
 end