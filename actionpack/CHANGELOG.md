<<<<<<< HEAD
*   Keep part when scope option has value

    When a route was defined within an optional scope, if that route didn't
    take parameters the scope was lost when using path helpers. This commit
    ensures scope is kept both when the route takes parameters or when it
    doesn't.

    Fixes #33219

    *Alberto Almagro*

*   Change `ActionDispatch::Response#content_type` to return Content-Type header as it is.

    Previously, `ActionDispatch::Response#content_type` returned value does NOT
    contain charset part. This behavior changed to returned Content-Type header
    containing charset part as it is.

    If you want just MIME type, please use `ActionDispatch::Response#media_type`
    instead.

    Enable `action_dispatch.return_only_media_type_on_content_type` to use this change.
    If not enabled, `ActionDispatch::Response#content_type` returns the same
    value as before version, but its behavior is deprecate.

    *Yuji Yaginuma*

*   Calling `ActionController::Parameters#transform_keys/!` without a block now returns
    an enumerator for the parameters instead of the underlying hash.

    *Eugene Kenny*

*   Fix a bug where DebugExceptions throws an error when malformed query parameters are provided

    *Yuki Nishijima*, *Stan Lo*


## Rails 6.0.0.rc1 (April 24, 2019) ##

*   Make system tests take a failed screenshot in a `before_teardown` hook
    rather than an `after_teardown` hook.
=======
>>>>>>> d4d145a6


<<<<<<< HEAD
    *Richard Macklin*

*   Introduce `ActionDispatch::ActionableExceptions`.

    The `ActionDispatch::ActionableExceptions` middleware dispatches actions
    from `ActiveSupport::ActionableError` descendants.

    Actionable errors let's you dispatch actions from Rails' error pages.

    *Vipul A M*, *Yao Jie*, *Genadi Samokovarov*

*   Raise an `ArgumentError` if a resource custom param contains a colon (`:`).

    After this change it's not possible anymore to configure routes like this:

    ```
    routes.draw do
      resources :users, param: 'name/:sneaky'
    end
    ```

    Fixes #30467.

    *Josua Schmid*


## Rails 6.0.0.beta3 (March 11, 2019) ##

*   No changes.


## Rails 6.0.0.beta2 (February 25, 2019) ##

*   Make debug exceptions works in an environment where ActiveStorage is not loaded.

    *Tomoyuki Kurosawa*

*   `ActionDispatch::SystemTestCase.driven_by` can now be called with a block
    to define specific browser capabilities.

    *Edouard Chin*


## Rails 6.0.0.beta1 (January 18, 2019) ##

*   Remove deprecated `fragment_cache_key` helper in favor of `combined_fragment_cache_key`.

    *Rafael Mendonça França*

*   Remove deprecated methods in `ActionDispatch::TestResponse`.

    `#success?`, `missing?` and `error?` were deprecated in Rails 5.2 in favor of
    `#successful?`, `not_found?` and `server_error?`.

    *Rafael Mendonça França*

*   Introduce `ActionDispatch::HostAuthorization`.

    This is a new middleware that guards against DNS rebinding attacks by
    explicitly permitting the hosts a request can be made to.

    Each host is checked with the case operator (`#===`) to support `Regexp`,
    `Proc`, `IPAddr` and custom objects as host allowances.

    *Genadi Samokovarov*

*   Allow using `parsed_body` in `ActionController::TestCase`.

    In addition to `ActionDispatch::IntegrationTest`, allow using
    `parsed_body` in `ActionController::TestCase`:

    ```
    class SomeControllerTest < ActionController::TestCase
      def test_some_action
        post :action, body: { foo: 'bar' }
        assert_equal({ "foo" => "bar" }, response.parsed_body)
      end
    end
    ```

    Fixes #34676.

    *Tobias Bühlmann*

*   Raise an error on root route naming conflicts.

    Raises an `ArgumentError` when multiple root routes are defined in the
    same context instead of assigning nil names to subsequent roots.

    *Gannon McGibbon*

*   Allow rescue from parameter parse errors:

    ```
    rescue_from ActionDispatch::Http::Parameters::ParseError do
      head :unauthorized
    end
    ```

    *Gannon McGibbon*, *Josh Cheek*

*   Reset Capybara sessions if failed system test screenshot raising an exception.

    Reset Capybara sessions if `take_failed_screenshot` raise exception
    in system test `after_teardown`.

    *Maxim Perepelitsa*

*   Use request object for context if there's no controller

    There is no controller instance when using a redirect route or a
    mounted rack application so pass the request object as the context
    when resolving dynamic CSP sources in this scenario.

    Fixes #34200.

    *Andrew White*

*   Apply mapping to symbols returned from dynamic CSP sources

    Previously if a dynamic source returned a symbol such as :self it
    would be converted to a string implicitly, e.g:

        policy.default_src -> { :self }

    would generate the header:

        Content-Security-Policy: default-src self

    and now it generates:

        Content-Security-Policy: default-src 'self'

    *Andrew White*

*   Add `ActionController::Parameters#each_value`.

    *Lukáš Zapletal*

*   Deprecate `ActionDispatch::Http::ParameterFilter` in favor of `ActiveSupport::ParameterFilter`.

    *Yoshiyuki Kinjo*

*   Encode Content-Disposition filenames on `send_data` and `send_file`.
    Previously, `send_data 'data', filename: "\u{3042}.txt"` sends
    `"filename=\"\u{3042}.txt\""` as Content-Disposition and it can be
    garbled.
    Now it follows [RFC 2231](https://tools.ietf.org/html/rfc2231) and
    [RFC 5987](https://tools.ietf.org/html/rfc5987) and sends
    `"filename=\"%3F.txt\"; filename*=UTF-8''%E3%81%82.txt"`.
    Most browsers can find filename correctly and old browsers fallback to ASCII
    converted name.

    *Fumiaki Matsushima*

*   Expose `ActionController::Parameters#each_key` which allows iterating over
    keys without allocating an array.

    *Richard Schneeman*

*   Purpose metadata for signed/encrypted cookies.

    Rails can now thwart attacks that attempt to copy signed/encrypted value
    of a cookie and use it as the value of another cookie.

    It does so by stashing the cookie-name in the purpose field which is
    then signed/encrypted along with the cookie value. Then, on a server-side
    read, we verify the cookie-names and discard any attacked cookies.

    Enable `action_dispatch.use_cookies_with_metadata` to use this feature, which
    writes cookies with the new purpose and expiry metadata embedded.

    *Assain Jaleel*

*   Raises `ActionController::RespondToMismatchError` with conflicting `respond_to` invocations.

    `respond_to` can match multiple types and lead to undefined behavior when
    multiple invocations are made and the types do not match:

        respond_to do |outer_type|
          outer_type.js do
            respond_to do |inner_type|
              inner_type.html { render body: "HTML" }
            end
          end
        end

    *Patrick Toomey*

*   `ActionDispatch::Http::UploadedFile` now delegates `to_path` to its tempfile.

    This allows uploaded file objects to be passed directly to `File.read`
    without raising a `TypeError`:

        uploaded_file = ActionDispatch::Http::UploadedFile.new(tempfile: tmp_file)
        File.read(uploaded_file)

    *Aaron Kromer*

*   Pass along arguments to underlying `get` method in `follow_redirect!`

    Now all arguments passed to `follow_redirect!` are passed to the underlying
    `get` method. This for example allows to set custom headers for the
    redirection request to the server.

        follow_redirect!(params: { foo: :bar })

    *Remo Fritzsche*

*   Introduce a new error page to when the implicit render page is accessed in the browser.

    Now instead of showing an error page that with exception and backtraces we now show only
    one informative page.

    *Vinicius Stock*

*   Introduce `ActionDispatch::DebugExceptions.register_interceptor`.

    Exception aware plugin authors can use the newly introduced
    `.register_interceptor` method to get the processed exception, instead of
    monkey patching DebugExceptions.

        ActionDispatch::DebugExceptions.register_interceptor do |request, exception|
          HypoteticalPlugin.capture_exception(request, exception)
        end

    *Genadi Samokovarov*

*   Output only one Content-Security-Policy nonce header value per request.

    Fixes #32597.

    *Andrey Novikov*, *Andrew White*

*   Move default headers configuration into their own module that can be included in controllers.

    *Kevin Deisz*

*   Add method `dig` to `session`.

    *claudiob*, *Takumi Shotoku*

*   Controller level `force_ssl` has been deprecated in favor of
    `config.force_ssl`.

    *Derek Prior*

*   Rails 6 requires Ruby 2.5.0 or newer.

    *Jeremy Daer*, *Kasper Timm Hansen*


Please check [5-2-stable](https://github.com/rails/rails/blob/5-2-stable/actionpack/CHANGELOG.md) for previous changes.
=======
Please check [6-0-stable](https://github.com/rails/rails/blob/6-0-stable/actionpack/CHANGELOG.md) for previous changes.
>>>>>>> d4d145a6
<|MERGE_RESOLUTION|>--- conflicted
+++ resolved
@@ -1,302 +1,3 @@
-<<<<<<< HEAD
-*   Keep part when scope option has value
-
-    When a route was defined within an optional scope, if that route didn't
-    take parameters the scope was lost when using path helpers. This commit
-    ensures scope is kept both when the route takes parameters or when it
-    doesn't.
-
-    Fixes #33219
-
-    *Alberto Almagro*
-
-*   Change `ActionDispatch::Response#content_type` to return Content-Type header as it is.
-
-    Previously, `ActionDispatch::Response#content_type` returned value does NOT
-    contain charset part. This behavior changed to returned Content-Type header
-    containing charset part as it is.
-
-    If you want just MIME type, please use `ActionDispatch::Response#media_type`
-    instead.
-
-    Enable `action_dispatch.return_only_media_type_on_content_type` to use this change.
-    If not enabled, `ActionDispatch::Response#content_type` returns the same
-    value as before version, but its behavior is deprecate.
-
-    *Yuji Yaginuma*
-
-*   Calling `ActionController::Parameters#transform_keys/!` without a block now returns
-    an enumerator for the parameters instead of the underlying hash.
-
-    *Eugene Kenny*
-
-*   Fix a bug where DebugExceptions throws an error when malformed query parameters are provided
-
-    *Yuki Nishijima*, *Stan Lo*
 
 
-## Rails 6.0.0.rc1 (April 24, 2019) ##
-
-*   Make system tests take a failed screenshot in a `before_teardown` hook
-    rather than an `after_teardown` hook.
-=======
->>>>>>> d4d145a6
-
-
-<<<<<<< HEAD
-    *Richard Macklin*
-
-*   Introduce `ActionDispatch::ActionableExceptions`.
-
-    The `ActionDispatch::ActionableExceptions` middleware dispatches actions
-    from `ActiveSupport::ActionableError` descendants.
-
-    Actionable errors let's you dispatch actions from Rails' error pages.
-
-    *Vipul A M*, *Yao Jie*, *Genadi Samokovarov*
-
-*   Raise an `ArgumentError` if a resource custom param contains a colon (`:`).
-
-    After this change it's not possible anymore to configure routes like this:
-
-    ```
-    routes.draw do
-      resources :users, param: 'name/:sneaky'
-    end
-    ```
-
-    Fixes #30467.
-
-    *Josua Schmid*
-
-
-## Rails 6.0.0.beta3 (March 11, 2019) ##
-
-*   No changes.
-
-
-## Rails 6.0.0.beta2 (February 25, 2019) ##
-
-*   Make debug exceptions works in an environment where ActiveStorage is not loaded.
-
-    *Tomoyuki Kurosawa*
-
-*   `ActionDispatch::SystemTestCase.driven_by` can now be called with a block
-    to define specific browser capabilities.
-
-    *Edouard Chin*
-
-
-## Rails 6.0.0.beta1 (January 18, 2019) ##
-
-*   Remove deprecated `fragment_cache_key` helper in favor of `combined_fragment_cache_key`.
-
-    *Rafael Mendonça França*
-
-*   Remove deprecated methods in `ActionDispatch::TestResponse`.
-
-    `#success?`, `missing?` and `error?` were deprecated in Rails 5.2 in favor of
-    `#successful?`, `not_found?` and `server_error?`.
-
-    *Rafael Mendonça França*
-
-*   Introduce `ActionDispatch::HostAuthorization`.
-
-    This is a new middleware that guards against DNS rebinding attacks by
-    explicitly permitting the hosts a request can be made to.
-
-    Each host is checked with the case operator (`#===`) to support `Regexp`,
-    `Proc`, `IPAddr` and custom objects as host allowances.
-
-    *Genadi Samokovarov*
-
-*   Allow using `parsed_body` in `ActionController::TestCase`.
-
-    In addition to `ActionDispatch::IntegrationTest`, allow using
-    `parsed_body` in `ActionController::TestCase`:
-
-    ```
-    class SomeControllerTest < ActionController::TestCase
-      def test_some_action
-        post :action, body: { foo: 'bar' }
-        assert_equal({ "foo" => "bar" }, response.parsed_body)
-      end
-    end
-    ```
-
-    Fixes #34676.
-
-    *Tobias Bühlmann*
-
-*   Raise an error on root route naming conflicts.
-
-    Raises an `ArgumentError` when multiple root routes are defined in the
-    same context instead of assigning nil names to subsequent roots.
-
-    *Gannon McGibbon*
-
-*   Allow rescue from parameter parse errors:
-
-    ```
-    rescue_from ActionDispatch::Http::Parameters::ParseError do
-      head :unauthorized
-    end
-    ```
-
-    *Gannon McGibbon*, *Josh Cheek*
-
-*   Reset Capybara sessions if failed system test screenshot raising an exception.
-
-    Reset Capybara sessions if `take_failed_screenshot` raise exception
-    in system test `after_teardown`.
-
-    *Maxim Perepelitsa*
-
-*   Use request object for context if there's no controller
-
-    There is no controller instance when using a redirect route or a
-    mounted rack application so pass the request object as the context
-    when resolving dynamic CSP sources in this scenario.
-
-    Fixes #34200.
-
-    *Andrew White*
-
-*   Apply mapping to symbols returned from dynamic CSP sources
-
-    Previously if a dynamic source returned a symbol such as :self it
-    would be converted to a string implicitly, e.g:
-
-        policy.default_src -> { :self }
-
-    would generate the header:
-
-        Content-Security-Policy: default-src self
-
-    and now it generates:
-
-        Content-Security-Policy: default-src 'self'
-
-    *Andrew White*
-
-*   Add `ActionController::Parameters#each_value`.
-
-    *Lukáš Zapletal*
-
-*   Deprecate `ActionDispatch::Http::ParameterFilter` in favor of `ActiveSupport::ParameterFilter`.
-
-    *Yoshiyuki Kinjo*
-
-*   Encode Content-Disposition filenames on `send_data` and `send_file`.
-    Previously, `send_data 'data', filename: "\u{3042}.txt"` sends
-    `"filename=\"\u{3042}.txt\""` as Content-Disposition and it can be
-    garbled.
-    Now it follows [RFC 2231](https://tools.ietf.org/html/rfc2231) and
-    [RFC 5987](https://tools.ietf.org/html/rfc5987) and sends
-    `"filename=\"%3F.txt\"; filename*=UTF-8''%E3%81%82.txt"`.
-    Most browsers can find filename correctly and old browsers fallback to ASCII
-    converted name.
-
-    *Fumiaki Matsushima*
-
-*   Expose `ActionController::Parameters#each_key` which allows iterating over
-    keys without allocating an array.
-
-    *Richard Schneeman*
-
-*   Purpose metadata for signed/encrypted cookies.
-
-    Rails can now thwart attacks that attempt to copy signed/encrypted value
-    of a cookie and use it as the value of another cookie.
-
-    It does so by stashing the cookie-name in the purpose field which is
-    then signed/encrypted along with the cookie value. Then, on a server-side
-    read, we verify the cookie-names and discard any attacked cookies.
-
-    Enable `action_dispatch.use_cookies_with_metadata` to use this feature, which
-    writes cookies with the new purpose and expiry metadata embedded.
-
-    *Assain Jaleel*
-
-*   Raises `ActionController::RespondToMismatchError` with conflicting `respond_to` invocations.
-
-    `respond_to` can match multiple types and lead to undefined behavior when
-    multiple invocations are made and the types do not match:
-
-        respond_to do |outer_type|
-          outer_type.js do
-            respond_to do |inner_type|
-              inner_type.html { render body: "HTML" }
-            end
-          end
-        end
-
-    *Patrick Toomey*
-
-*   `ActionDispatch::Http::UploadedFile` now delegates `to_path` to its tempfile.
-
-    This allows uploaded file objects to be passed directly to `File.read`
-    without raising a `TypeError`:
-
-        uploaded_file = ActionDispatch::Http::UploadedFile.new(tempfile: tmp_file)
-        File.read(uploaded_file)
-
-    *Aaron Kromer*
-
-*   Pass along arguments to underlying `get` method in `follow_redirect!`
-
-    Now all arguments passed to `follow_redirect!` are passed to the underlying
-    `get` method. This for example allows to set custom headers for the
-    redirection request to the server.
-
-        follow_redirect!(params: { foo: :bar })
-
-    *Remo Fritzsche*
-
-*   Introduce a new error page to when the implicit render page is accessed in the browser.
-
-    Now instead of showing an error page that with exception and backtraces we now show only
-    one informative page.
-
-    *Vinicius Stock*
-
-*   Introduce `ActionDispatch::DebugExceptions.register_interceptor`.
-
-    Exception aware plugin authors can use the newly introduced
-    `.register_interceptor` method to get the processed exception, instead of
-    monkey patching DebugExceptions.
-
-        ActionDispatch::DebugExceptions.register_interceptor do |request, exception|
-          HypoteticalPlugin.capture_exception(request, exception)
-        end
-
-    *Genadi Samokovarov*
-
-*   Output only one Content-Security-Policy nonce header value per request.
-
-    Fixes #32597.
-
-    *Andrey Novikov*, *Andrew White*
-
-*   Move default headers configuration into their own module that can be included in controllers.
-
-    *Kevin Deisz*
-
-*   Add method `dig` to `session`.
-
-    *claudiob*, *Takumi Shotoku*
-
-*   Controller level `force_ssl` has been deprecated in favor of
-    `config.force_ssl`.
-
-    *Derek Prior*
-
-*   Rails 6 requires Ruby 2.5.0 or newer.
-
-    *Jeremy Daer*, *Kasper Timm Hansen*
-
-
-Please check [5-2-stable](https://github.com/rails/rails/blob/5-2-stable/actionpack/CHANGELOG.md) for previous changes.
-=======
-Please check [6-0-stable](https://github.com/rails/rails/blob/6-0-stable/actionpack/CHANGELOG.md) for previous changes.
->>>>>>> d4d145a6
+Please check [6-0-stable](https://github.com/rails/rails/blob/6-0-stable/actionpack/CHANGELOG.md) for previous changes.