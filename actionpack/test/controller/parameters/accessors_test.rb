--- conflicted
+++ resolved
@@ -213,8 +213,6 @@
     assert_kind_of ActionController::Parameters, @params.transform_keys!.each { |k| k }
   end
 
-<<<<<<< HEAD
-=======
   test "deep_transform_keys retains permitted status" do
     @params.permit!
     assert_predicate @params.deep_transform_keys { |k| k }, :permitted?
@@ -224,7 +222,6 @@
     assert_not_predicate @params.deep_transform_keys { |k| k }, :permitted?
   end
 
->>>>>>> 784664f8
   test "transform_values retains permitted status" do
     @params.permit!
     assert_predicate @params.transform_values { |v| v }, :permitted?
