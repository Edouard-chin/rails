--- conflicted
+++ resolved
@@ -10,11 +10,7 @@
 gem "rake", ">= 11.1"
 
 gem "capybara", ">= 2.15"
-<<<<<<< HEAD
-gem "selenium-webdriver", ">= 3.141.592"
-=======
 gem "selenium-webdriver", ">= 3.5.0"
->>>>>>> 5cab3444
 
 gem "rack-cache", "~> 1.2"
 gem "sass-rails"
