class ModelGenerator < Rails::Generator::NamedBase
  default_options :skip_migration => false

  def manifest
    record do |m|
      # Check for class naming collisions.
      m.class_collisions class_path, class_name, "#{class_name}Test"

      # Model, test, and fixture directories.
      m.directory File.join('app/models', class_path)
      m.directory File.join('test/unit', class_path)
      m.directory File.join('test/fixtures', class_path)

      # Model class, unit test, and fixtures.
      m.template 'model.rb',      File.join('app/models', class_path, "#{file_name}.rb")
      m.template 'unit_test.rb',  File.join('test/unit', class_path, "#{file_name}_test.rb")
      m.template 'fixtures.yml',  File.join('test/fixtures', class_path, "#{table_name}.yml")
<<<<<<< HEAD
=======

      unless options[:skip_migration]
        m.migration_template 'migration.rb', 'db/migrate', :assigns => {
          :migration_name => "Create#{class_name.pluralize.gsub(/::/, '')}"
        }, :migration_file_name => "create_#{file_path.gsub(/\//, '_').pluralize}"
      end
>>>>>>> 9babb201
    end
  end

  protected
    def add_options!(opt)
      opt.separator ''
      opt.separator 'Options:'
      opt.on("--skip-migration", 
             "Don't generate a migration file for this model") { |options[:skip_migration]| }
    end
end<|MERGE_RESOLUTION|>--- conflicted
+++ resolved
@@ -15,15 +15,12 @@
       m.template 'model.rb',      File.join('app/models', class_path, "#{file_name}.rb")
       m.template 'unit_test.rb',  File.join('test/unit', class_path, "#{file_name}_test.rb")
       m.template 'fixtures.yml',  File.join('test/fixtures', class_path, "#{table_name}.yml")
-<<<<<<< HEAD
-=======
 
       unless options[:skip_migration]
         m.migration_template 'migration.rb', 'db/migrate', :assigns => {
           :migration_name => "Create#{class_name.pluralize.gsub(/::/, '')}"
         }, :migration_file_name => "create_#{file_path.gsub(/\//, '_').pluralize}"
       end
->>>>>>> 9babb201
     end
   end
 
