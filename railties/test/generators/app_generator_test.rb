--- conflicted
+++ resolved
@@ -114,9 +114,6 @@
     generator(:freeze => true, :database => "sqlite3").expects(:run).
               with("rake rails:freeze:edge", :verbose => false)
     silence(:stdout){ generator.invoke }
-<<<<<<< HEAD
-    assert_file 'config/environment.rb'
-=======
 
     assert_file 'Gemfile' do |content|
       flag = %(gem "rails", "#{Rails::VERSION::STRING}", :git => "git://github.com/rails/rails.git")
@@ -125,7 +122,6 @@
       flag = %(# gem "rails", "#{Rails::VERSION::STRING}")
       assert_match /^#{Regexp.escape(flag)}$/, content
     end
->>>>>>> 1f9d234a
   end
 
   def test_template_from_dir_pwd
