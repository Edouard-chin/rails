--- conflicted
+++ resolved
@@ -316,17 +316,9 @@
 When you're happy with the code on your computer, you need to commit the changes to git:
 
 <shell>
-<<<<<<< HEAD
-$ git commit -a -m "Here is a commit message. Closes #issue_number"
-</shell>
-
-NOTE: By adding 'Closes #issue_number' at the end of your commit message, the issue will automatically change its status to closed once your patch is pushed to the repository.
-
-=======
 $ git commit -a -m "Here is a commit message on what I changed in this commit"
 </shell>
 
->>>>>>> b84b759e
 h4. Update master
 
 It’s pretty likely that other changes to master have happened while you were working. Go get them:
