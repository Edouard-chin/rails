--- conflicted
+++ resolved
@@ -1,9 +1,3 @@
-<<<<<<< HEAD
-## Rails 6.0.0.rc1 (April 24, 2019) ##
-
-*   Don't raise when analyzing an image whose type is unsupported by ImageMagick.
-=======
->>>>>>> d4d145a6
 
 
 Please check [6-0-stable](https://github.com/rails/rails/blob/6-0-stable/activestorage/CHANGELOG.md) for previous changes.