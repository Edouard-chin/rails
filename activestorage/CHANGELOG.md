--- conflicted
+++ resolved
@@ -1,9 +1,8 @@
-<<<<<<< HEAD
 *   Add `with_all_variant_records` method to eager load all variant records on an attachment at once.
     `with_attached_image` scope now eager loads variant records if using variant tracking.
 
     *Alex Ghiculescu*
-=======
+
 *   Add metadata value for presence of audio channel in video blobs
 
     The `metadata` attribute of video blobs has a new boolean key named `audio` that is set to
@@ -18,7 +17,6 @@
 *   Allow `expires_in` for ActiveStorage signed ids.
 
     *aki77*
->>>>>>> 9a2c639a
 
 *   Allow to purge an attachment when record is not persisted for `has_one_attached`
 
