--- conflicted
+++ resolved
@@ -302,11 +302,7 @@
           if pk.is_a?(Array)
             td.primary_keys pk
           else
-<<<<<<< HEAD
-            td.primary_key pk, options.fetch(:id, :primary_key), options.except(:comment)
-=======
             td.primary_key pk, id, options
->>>>>>> 5cab3444
           end
         end
 
