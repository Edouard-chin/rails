require "active_record/connection_adapters/abstract_adapter"
require "active_record/connection_adapters/statement_pool"
require "active_record/connection_adapters/mysql/column"
require "active_record/connection_adapters/mysql/explain_pretty_printer"
require "active_record/connection_adapters/mysql/quoting"
require "active_record/connection_adapters/mysql/schema_creation"
require "active_record/connection_adapters/mysql/schema_definitions"
require "active_record/connection_adapters/mysql/schema_dumper"
require "active_record/connection_adapters/mysql/type_metadata"

require "active_support/core_ext/string/strip"
require "active_support/core_ext/regexp"

module ActiveRecord
  module ConnectionAdapters
    class AbstractMysqlAdapter < AbstractAdapter
      include MySQL::Quoting
      include MySQL::ColumnDumper

      def update_table_definition(table_name, base) # :nodoc:
        MySQL::Table.new(table_name, base)
      end

      def schema_creation # :nodoc:
        MySQL::SchemaCreation.new(self)
      end

      def arel_visitor # :nodoc:
        Arel::Visitors::MySQL.new(self)
      end

      ##
      # :singleton-method:
      # By default, the Mysql2Adapter will consider all columns of type <tt>tinyint(1)</tt>
      # as boolean. If you wish to disable this emulation you can add the following line
      # to your application.rb file:
      #
      #   ActiveRecord::ConnectionAdapters::Mysql2Adapter.emulate_booleans = false
      class_attribute :emulate_booleans
      self.emulate_booleans = true

      NATIVE_DATABASE_TYPES = {
        primary_key: "int auto_increment PRIMARY KEY",
        string:      { name: "varchar", limit: 255 },
        text:        { name: "text", limit: 65535 },
        integer:     { name: "int", limit: 4 },
        float:       { name: "float" },
        decimal:     { name: "decimal" },
        datetime:    { name: "datetime" },
        time:        { name: "time" },
        date:        { name: "date" },
        binary:      { name: "blob", limit: 65535 },
        boolean:     { name: "tinyint", limit: 1 },
        json:        { name: "json" },
      }

      INDEX_TYPES  = [:fulltext, :spatial]
      INDEX_USINGS = [:btree, :hash]

      class StatementPool < ConnectionAdapters::StatementPool
        private def dealloc(stmt)
          stmt[:stmt].close
        end
      end

      def initialize(connection, logger, connection_options, config)
        super(connection, logger, config)

        @statements = StatementPool.new(self.class.type_cast_config_to_integer(config[:statement_limit]))

        if version < "5.0.0"
          raise "Your version of MySQL (#{full_version.match(/^\d+\.\d+\.\d+/)[0]}) is too old. Active Record supports MySQL >= 5.0."
        end
      end

      CHARSETS_OF_4BYTES_MAXLEN = ["utf8mb4", "utf16", "utf16le", "utf32"]

      def internal_string_options_for_primary_key # :nodoc:
        super.tap { |options|
          options[:collation] = collation.sub(/\A[^_]+/, "utf8") if CHARSETS_OF_4BYTES_MAXLEN.include?(charset)
        }
      end

      def version #:nodoc:
        @version ||= Version.new(full_version.match(/^\d+\.\d+\.\d+/)[0])
      end

      def mariadb? # :nodoc:
        /mariadb/i.match?(full_version)
      end

      # Returns true, since this connection adapter supports migrations.
      def supports_migrations?
        true
      end

      def supports_primary_key?
        true
      end

      def supports_bulk_alter? #:nodoc:
        true
      end

      # Returns true, since this connection adapter supports prepared statement
      # caching.
      def supports_statement_cache?
        true
      end

      # Technically MySQL allows to create indexes with the sort order syntax
      # but at the moment (5.5) it doesn't yet implement them
      def supports_index_sort_order?
        true
      end

      def supports_transaction_isolation?
        true
      end

      def supports_explain?
        true
      end

      def supports_indexes_in_create?
        true
      end

      def supports_foreign_keys?
        true
      end

      def supports_views?
        true
      end

      def supports_datetime_with_precision?
        if mariadb?
          version >= "5.3.0"
        else
          version >= "5.6.4"
        end
      end

      def supports_advisory_locks?
        true
      end

      def get_advisory_lock(lock_name, timeout = 0) # :nodoc:
        select_value("SELECT GET_LOCK(#{quote(lock_name)}, #{timeout})") == 1
      end

      def release_advisory_lock(lock_name) # :nodoc:
        select_value("SELECT RELEASE_LOCK(#{quote(lock_name)})") == 1
      end

      def native_database_types
        NATIVE_DATABASE_TYPES
      end

      def index_algorithms
        { default: "ALGORITHM = DEFAULT", copy: "ALGORITHM = COPY", inplace: "ALGORITHM = INPLACE" }
      end

      # HELPER METHODS ===========================================

      # The two drivers have slightly different ways of yielding hashes of results, so
      # this method must be implemented to provide a uniform interface.
      def each_hash(result) # :nodoc:
        raise NotImplementedError
      end

      def new_column(*args) #:nodoc:
        MySQL::Column.new(*args)
      end

      # Must return the MySQL error number from the exception, if the exception has an
      # error number.
      def error_number(exception) # :nodoc:
        raise NotImplementedError
      end

      # REFERENTIAL INTEGRITY ====================================

      def disable_referential_integrity #:nodoc:
        old = select_value("SELECT @@FOREIGN_KEY_CHECKS")

        begin
          update("SET FOREIGN_KEY_CHECKS = 0")
          yield
        ensure
          update("SET FOREIGN_KEY_CHECKS = #{old}")
        end
      end

      # CONNECTION MANAGEMENT ====================================

      # Clears the prepared statements cache.
      def clear_cache!
        reload_type_map
        @statements.clear
      end

      #--
      # DATABASE STATEMENTS ======================================
      #++

      def explain(arel, binds = [])
        sql     = "EXPLAIN #{to_sql(arel, binds)}"
        start   = Time.now
        result  = exec_query(sql, "EXPLAIN", binds)
        elapsed = Time.now - start

        MySQL::ExplainPrettyPrinter.new.pp(result, elapsed)
      end

      # Executes the SQL statement in the context of this connection.
      def execute(sql, name = nil)
        log(sql, name) { @connection.query(sql) }
      end

      # Mysql2Adapter doesn't have to free a result after using it, but we use this method
      # to write stuff in an abstract way without concerning ourselves about whether it
      # needs to be explicitly freed or not.
      def execute_and_free(sql, name = nil) # :nodoc:
        yield execute(sql, name)
      end

      def begin_db_transaction
        execute "BEGIN"
      end

      def begin_isolated_db_transaction(isolation)
        execute "SET TRANSACTION ISOLATION LEVEL #{transaction_isolation_levels.fetch(isolation)}"
        begin_db_transaction
      end

      def commit_db_transaction #:nodoc:
        execute "COMMIT"
      end

      def exec_rollback_db_transaction #:nodoc:
        execute "ROLLBACK"
      end

      # In the simple case, MySQL allows us to place JOINs directly into the UPDATE
      # query. However, this does not allow for LIMIT, OFFSET and ORDER. To support
      # these, we must use a subquery.
      def join_to_update(update, select, key) # :nodoc:
        if select.limit || select.offset || select.orders.any?
          super
        else
          update.table select.source
          update.wheres = select.constraints
        end
      end

      def empty_insert_statement_value
        "VALUES ()"
      end

      # SCHEMA STATEMENTS ========================================

      # Drops the database specified on the +name+ attribute
      # and creates it again using the provided +options+.
      def recreate_database(name, options = {})
        drop_database(name)
        sql = create_database(name, options)
        reconnect!
        sql
      end

      # Create a new MySQL database with optional <tt>:charset</tt> and <tt>:collation</tt>.
      # Charset defaults to utf8.
      #
      # Example:
      #   create_database 'charset_test', charset: 'latin1', collation: 'latin1_bin'
      #   create_database 'matt_development'
      #   create_database 'matt_development', charset: :big5
      def create_database(name, options = {})
        if options[:collation]
          execute "CREATE DATABASE #{quote_table_name(name)} DEFAULT CHARACTER SET #{quote_table_name(options[:charset] || 'utf8')} COLLATE #{quote_table_name(options[:collation])}"
        else
          execute "CREATE DATABASE #{quote_table_name(name)} DEFAULT CHARACTER SET #{quote_table_name(options[:charset] || 'utf8')}"
        end
      end

      # Drops a MySQL database.
      #
      # Example:
      #   drop_database('sebastian_development')
      def drop_database(name) #:nodoc:
        execute "DROP DATABASE IF EXISTS #{quote_table_name(name)}"
      end

      def current_database
        select_value "SELECT DATABASE() as db"
      end

      # Returns the database character set.
      def charset
        show_variable "character_set_database"
      end

      # Returns the database collation strategy.
      def collation
        show_variable "collation_database"
      end

      def tables(name = nil) # :nodoc:
        ActiveSupport::Deprecation.warn(<<-MSG.squish)
          #tables currently returns both tables and views.
          This behavior is deprecated and will be changed with Rails 5.1 to only return tables.
          Use #data_sources instead.
        MSG

        if name
          ActiveSupport::Deprecation.warn(<<-MSG.squish)
            Passing arguments to #tables is deprecated without replacement.
          MSG
        end

        data_sources
      end

      def data_sources
        sql = "SELECT table_name FROM information_schema.tables "
        sql << "WHERE table_schema = #{quote(@config[:database])}"

        select_values(sql, "SCHEMA")
      end

      def truncate(table_name, name = nil)
        execute "TRUNCATE TABLE #{quote_table_name(table_name)}", name
      end

      def table_exists?(table_name)
        # Update lib/active_record/internal_metadata.rb when this gets removed
        ActiveSupport::Deprecation.warn(<<-MSG.squish)
          #table_exists? currently checks both tables and views.
          This behavior is deprecated and will be changed with Rails 5.1 to only check tables.
          Use #data_source_exists? instead.
        MSG

        data_source_exists?(table_name)
      end

      def data_source_exists?(table_name)
        return false unless table_name.present?

        schema, name = extract_schema_qualified_name(table_name)

        sql = "SELECT table_name FROM information_schema.tables "
        sql << "WHERE table_schema = #{quote(schema)} AND table_name = #{quote(name)}"

        select_values(sql, "SCHEMA").any?
      end

      def views # :nodoc:
        select_values("SHOW FULL TABLES WHERE table_type = 'VIEW'", "SCHEMA")
      end

      def view_exists?(view_name) # :nodoc:
        return false unless view_name.present?

        schema, name = extract_schema_qualified_name(view_name)

        sql = "SELECT table_name FROM information_schema.tables WHERE table_type = 'VIEW'"
        sql << " AND table_schema = #{quote(schema)} AND table_name = #{quote(name)}"

        select_values(sql, "SCHEMA").any?
      end

      # Returns an array of indexes for the given table.
      def indexes(table_name, name = nil) #:nodoc:
        indexes = []
        current_index = nil
        execute_and_free("SHOW KEYS FROM #{quote_table_name(table_name)}", "SCHEMA") do |result|
          each_hash(result) do |row|
            if current_index != row[:Key_name]
              next if row[:Key_name] == "PRIMARY" # skip the primary key
              current_index = row[:Key_name]

              mysql_index_type = row[:Index_type].downcase.to_sym
              index_type  = INDEX_TYPES.include?(mysql_index_type)  ? mysql_index_type : nil
              index_using = INDEX_USINGS.include?(mysql_index_type) ? mysql_index_type : nil
              indexes << IndexDefinition.new(row[:Table], row[:Key_name], row[:Non_unique].to_i == 0, [], [], nil, nil, index_type, index_using, row[:Index_comment].presence)
            end

            indexes.last.columns << row[:Column_name]
            indexes.last.lengths << row[:Sub_part]
          end
        end

        indexes
      end

      # Returns an array of +Column+ objects for the table specified by +table_name+.
      def columns(table_name) # :nodoc:
        table_name = table_name.to_s
        column_definitions(table_name).map do |field|
          type_metadata = fetch_type_metadata(field[:Type], field[:Extra])
          if type_metadata.type == :datetime && field[:Default] == "CURRENT_TIMESTAMP"
            default, default_function = nil, field[:Default]
          else
            default, default_function = field[:Default], nil
          end
          new_column(field[:Field], default, type_metadata, field[:Null] == "YES", table_name, default_function, field[:Collation], comment: field[:Comment].presence)
        end
      end

      def table_comment(table_name) # :nodoc:
        schema, name = extract_schema_qualified_name(table_name)

        select_value(<<-SQL.strip_heredoc, "SCHEMA")
          SELECT table_comment
          FROM information_schema.tables
          WHERE table_schema = #{quote(schema)}
            AND table_name = #{quote(name)}
        SQL
      end

      def create_table(table_name, **options) #:nodoc:
        super(table_name, options: "ENGINE=InnoDB", **options)
      end

      def bulk_change_table(table_name, operations) #:nodoc:
        sqls = operations.flat_map do |command, args|
          table, arguments = args.shift, args
          method = :"#{command}_sql"

          if respond_to?(method, true)
            send(method, table, *arguments)
          else
            raise "Unknown method called : #{method}(#{arguments.inspect})"
          end
        end.join(", ")

        execute("ALTER TABLE #{quote_table_name(table_name)} #{sqls}")
      end

      # Renames a table.
      #
      # Example:
      #   rename_table('octopuses', 'octopi')
      def rename_table(table_name, new_name)
        execute "RENAME TABLE #{quote_table_name(table_name)} TO #{quote_table_name(new_name)}"
        rename_table_indexes(table_name, new_name)
      end

      # Drops a table from the database.
      #
      # [<tt>:force</tt>]
      #   Set to +:cascade+ to drop dependent objects as well.
      #   Defaults to false.
      # [<tt>:if_exists</tt>]
      #   Set to +true+ to only drop the table if it exists.
      #   Defaults to false.
      # [<tt>:temporary</tt>]
      #   Set to +true+ to drop temporary table.
      #   Defaults to false.
      #
      # Although this command ignores most +options+ and the block if one is given,
      # it can be helpful to provide these in a migration's +change+ method so it can be reverted.
      # In that case, +options+ and the block will be used by create_table.
      def drop_table(table_name, options = {})
        execute "DROP#{' TEMPORARY' if options[:temporary]} TABLE#{' IF EXISTS' if options[:if_exists]} #{quote_table_name(table_name)}#{' CASCADE' if options[:force] == :cascade}"
      end

      def rename_index(table_name, old_name, new_name)
        if supports_rename_index?
          validate_index_length!(table_name, new_name)

          execute "ALTER TABLE #{quote_table_name(table_name)} RENAME INDEX #{quote_table_name(old_name)} TO #{quote_table_name(new_name)}"
        else
          super
        end
      end

      def change_column_default(table_name, column_name, default_or_changes) #:nodoc:
        default = extract_new_default_value(default_or_changes)
        column = column_for(table_name, column_name)
        change_column table_name, column_name, column.sql_type, default: default
      end

      def change_column_null(table_name, column_name, null, default = nil) #:nodoc:
        column = column_for(table_name, column_name)

        unless null || default.nil?
          execute("UPDATE #{quote_table_name(table_name)} SET #{quote_column_name(column_name)}=#{quote(default)} WHERE #{quote_column_name(column_name)} IS NULL")
        end

        change_column table_name, column_name, column.sql_type, null: null
      end

      def change_column(table_name, column_name, type, options = {}) #:nodoc:
        execute("ALTER TABLE #{quote_table_name(table_name)} #{change_column_sql(table_name, column_name, type, options)}")
      end

      def rename_column(table_name, column_name, new_column_name) #:nodoc:
        execute("ALTER TABLE #{quote_table_name(table_name)} #{rename_column_sql(table_name, column_name, new_column_name)}")
        rename_column_indexes(table_name, column_name, new_column_name)
      end

      def add_index(table_name, column_name, options = {}) #:nodoc:
        index_name, index_type, index_columns, _, index_algorithm, index_using, comment = add_index_options(table_name, column_name, options)
        sql = "CREATE #{index_type} INDEX #{quote_column_name(index_name)} #{index_using} ON #{quote_table_name(table_name)} (#{index_columns}) #{index_algorithm}"
        execute add_sql_comment!(sql, comment)
      end

      def add_sql_comment!(sql, comment) # :nodoc:
        sql << " COMMENT #{quote(comment)}" if comment
        sql
      end

      def foreign_keys(table_name)
        raise ArgumentError unless table_name.present?

        schema, name = extract_schema_qualified_name(table_name)

        fk_info = select_all(<<-SQL.strip_heredoc, "SCHEMA")
          SELECT fk.referenced_table_name AS 'to_table',
                 fk.referenced_column_name AS 'primary_key',
                 fk.column_name AS 'column',
                 fk.constraint_name AS 'name',
                 rc.update_rule AS 'on_update',
                 rc.delete_rule AS 'on_delete'
          FROM information_schema.key_column_usage fk
          JOIN information_schema.referential_constraints rc
          USING (constraint_schema, constraint_name)
          WHERE fk.referenced_column_name IS NOT NULL
            AND fk.table_schema = #{quote(schema)}
            AND fk.table_name = #{quote(name)}
        SQL

        fk_info.map do |row|
          options = {
            column: row["column"],
            name: row["name"],
            primary_key: row["primary_key"]
          }

          options[:on_update] = extract_foreign_key_action(row["on_update"])
          options[:on_delete] = extract_foreign_key_action(row["on_delete"])

          ForeignKeyDefinition.new(table_name, row["to_table"], options)
        end
      end

      def table_options(table_name) # :nodoc:
        table_options = {}

        create_table_info = create_table_info(table_name)

        # strip create_definitions and partition_options
        raw_table_options = create_table_info.sub(/\A.*\n\) /m, "").sub(/\n\/\*!.*\*\/\n\z/m, "").strip

        # strip AUTO_INCREMENT
        raw_table_options.sub!(/(ENGINE=\w+)(?: AUTO_INCREMENT=\d+)/, '\1')

        table_options[:options] = raw_table_options

        # strip COMMENT
        if raw_table_options.sub!(/ COMMENT='.+'/, "")
          table_options[:comment] = table_comment(table_name)
        end

        table_options
      end

      # Maps logical Rails types to MySQL-specific data types.
      def type_to_sql(type, limit = nil, precision = nil, scale = nil, unsigned = nil)
        sql = case type.to_s
              when "integer"
                integer_to_sql(limit)
              when "text"
                text_to_sql(limit)
              when "blob"
                binary_to_sql(limit)
              when "binary"
                if (0..0xfff) === limit
                  "varbinary(#{limit})"
                else
                  binary_to_sql(limit)
                end
        else
                super(type, limit, precision, scale)
        end

        sql << " unsigned" if unsigned && type != :primary_key
        sql
      end

      # SHOW VARIABLES LIKE 'name'
      def show_variable(name)
        select_value("SELECT @@#{name}", "SCHEMA")
      rescue ActiveRecord::StatementInvalid
        nil
      end

      def primary_keys(table_name) # :nodoc:
        raise ArgumentError unless table_name.present?

        schema, name = extract_schema_qualified_name(table_name)

        select_values(<<-SQL.strip_heredoc, "SCHEMA")
          SELECT column_name
          FROM information_schema.key_column_usage
          WHERE constraint_name = 'PRIMARY'
            AND table_schema = #{quote(schema)}
            AND table_name = #{quote(name)}
          ORDER BY ordinal_position
        SQL
      end

      def case_sensitive_comparison(table, attribute, column, value)
        if column.collation && !column.case_sensitive?
          table[attribute].eq(Arel::Nodes::Bin.new(Arel::Nodes::BindParam.new))
        else
          super
        end
      end

      def can_perform_case_insensitive_comparison_for?(column)
        column.case_sensitive?
      end
      private :can_perform_case_insensitive_comparison_for?

      # In MySQL 5.7.5 and up, ONLY_FULL_GROUP_BY affects handling of queries that use
      # DISTINCT and ORDER BY. It requires the ORDER BY columns in the select list for
      # distinct queries, and requires that the ORDER BY include the distinct column.
      # See https://dev.mysql.com/doc/refman/5.7/en/group-by-handling.html
      def columns_for_distinct(columns, orders) # :nodoc:
        order_columns = orders.reject(&:blank?).map { |s|
          # Convert Arel node to string
          s = s.to_sql unless s.is_a?(String)
          # Remove any ASC/DESC modifiers
          s.gsub(/\s+(?:ASC|DESC)\b/i, "")
        }.reject(&:blank?).map.with_index { |column, i| "#{column} AS alias_#{i}" }

        [super, *order_columns].join(", ")
      end

      def strict_mode?
        self.class.type_cast_config_to_boolean(@config.fetch(:strict, true))
      end

      def valid_type?(type)
        !native_database_types[type].nil?
      end

      protected

        def initialize_type_map(m) # :nodoc:
          super

          register_class_with_limit m, %r(char)i, MysqlString

          m.register_type %r(tinytext)i,   Type::Text.new(limit: 2**8 - 1)
          m.register_type %r(tinyblob)i,   Type::Binary.new(limit: 2**8 - 1)
          m.register_type %r(text)i,       Type::Text.new(limit: 2**16 - 1)
          m.register_type %r(blob)i,       Type::Binary.new(limit: 2**16 - 1)
          m.register_type %r(mediumtext)i, Type::Text.new(limit: 2**24 - 1)
          m.register_type %r(mediumblob)i, Type::Binary.new(limit: 2**24 - 1)
          m.register_type %r(longtext)i,   Type::Text.new(limit: 2**32 - 1)
          m.register_type %r(longblob)i,   Type::Binary.new(limit: 2**32 - 1)
          m.register_type %r(^float)i,     Type::Float.new(limit: 24)
          m.register_type %r(^double)i,    Type::Float.new(limit: 53)
          m.register_type %r(^json)i,      MysqlJson.new

          register_integer_type m, %r(^bigint)i,    limit: 8
          register_integer_type m, %r(^int)i,       limit: 4
          register_integer_type m, %r(^mediumint)i, limit: 3
          register_integer_type m, %r(^smallint)i,  limit: 2
          register_integer_type m, %r(^tinyint)i,   limit: 1

          m.register_type %r(^tinyint\(1\))i, Type::Boolean.new if emulate_booleans
          m.alias_type %r(year)i,          "integer"
          m.alias_type %r(bit)i,           "binary"

          m.register_type(%r(enum)i) do |sql_type|
            limit = sql_type[/^enum\((.+)\)/i, 1]
              .split(",").map { |enum| enum.strip.length - 2 }.max
            MysqlString.new(limit: limit)
          end

          m.register_type(%r(^set)i) do |sql_type|
            limit = sql_type[/^set\((.+)\)/i, 1]
              .split(",").map { |set| set.strip.length - 1 }.sum - 1
            MysqlString.new(limit: limit)
          end
        end

        def register_integer_type(mapping, key, options) # :nodoc:
          mapping.register_type(key) do |sql_type|
            if /\bunsigned\z/ === sql_type
              Type::UnsignedInteger.new(options)
            else
              Type::Integer.new(options)
            end
          end
        end

        def extract_precision(sql_type)
          if /time/ === sql_type
            super || 0
          else
            super
          end
        end

        def fetch_type_metadata(sql_type, extra = "")
          MySQL::TypeMetadata.new(super(sql_type), extra: extra, strict: strict_mode?)
        end

        def add_index_length(quoted_columns, **options)
          if length = options[:length]
            case length
            when Hash
<<<<<<< HEAD
              column_names.each { |name| option_strings[name] += "(#{length[name]})" if length.has_key?(name) && length[name].present? }
            when Integer
              column_names.each { |name| option_strings[name] += "(#{length})" }
=======
              quoted_columns.each { |name, column| column << "(#{length[name]})" if length[name].present? }
            when Integer
              quoted_columns.each { |name, column| column << "(#{length})" }
>>>>>>> a57cd387
            end
          end

          quoted_columns
        end

<<<<<<< HEAD
        def quoted_columns_for_index(column_names, options = {})
          option_strings = Hash[column_names.map { |name| [name, ""] }]

          # add index length
          option_strings = add_index_length(option_strings, column_names, options)

          # add index sort order
          option_strings = add_index_sort_order(option_strings, column_names, options)

          column_names.map { |name| quote_column_name(name) + option_strings[name] }
=======
        def add_options_for_index_columns(quoted_columns, **options)
          quoted_columns = add_index_length(quoted_columns, options)
          super
>>>>>>> a57cd387
        end

        # See https://dev.mysql.com/doc/refman/5.7/en/error-messages-server.html
        ER_DUP_ENTRY            = 1062
        ER_NO_REFERENCED_ROW_2  = 1452
        ER_DATA_TOO_LONG        = 1406
        ER_LOCK_DEADLOCK        = 1213

        def translate_exception(exception, message)
          case error_number(exception)
          when ER_DUP_ENTRY
            RecordNotUnique.new(message)
          when ER_NO_REFERENCED_ROW_2
            InvalidForeignKey.new(message)
          when ER_DATA_TOO_LONG
            ValueTooLong.new(message)
          when ER_LOCK_DEADLOCK
            Deadlocked.new(message)
          else
            super
          end
        end

        def add_column_sql(table_name, column_name, type, options = {})
          td = create_table_definition(table_name)
          cd = td.new_column_definition(column_name, type, options)
          schema_creation.accept(AddColumnDefinition.new(cd))
        end

        def change_column_sql(table_name, column_name, type, options = {})
          column = column_for(table_name, column_name)

          unless options_include_default?(options)
            options[:default] = column.default
          end

          unless options.has_key?(:null)
            options[:null] = column.null
          end

          td = create_table_definition(table_name)
          cd = td.new_column_definition(column.name, type, options)
          schema_creation.accept(ChangeColumnDefinition.new(cd, column.name))
        end

        def rename_column_sql(table_name, column_name, new_column_name)
          column  = column_for(table_name, column_name)
          options = {
            default: column.default,
            null: column.null,
            auto_increment: column.auto_increment?
          }

          current_type = select_one("SHOW COLUMNS FROM #{quote_table_name(table_name)} LIKE '#{column_name}'", "SCHEMA")["Type"]
          td = create_table_definition(table_name)
          cd = td.new_column_definition(new_column_name, current_type, options)
          schema_creation.accept(ChangeColumnDefinition.new(cd, column.name))
        end

        def remove_column_sql(table_name, column_name, type = nil, options = {})
          "DROP #{quote_column_name(column_name)}"
        end

        def remove_columns_sql(table_name, *column_names)
          column_names.map { |column_name| remove_column_sql(table_name, column_name) }
        end

        def add_index_sql(table_name, column_name, options = {})
          index_name, index_type, index_columns, _, index_algorithm, index_using = add_index_options(table_name, column_name, options)
          index_algorithm[0, 0] = ", " if index_algorithm.present?
          "ADD #{index_type} INDEX #{quote_column_name(index_name)} #{index_using} (#{index_columns})#{index_algorithm}"
        end

        def remove_index_sql(table_name, options = {})
          index_name = index_name_for_remove(table_name, options)
          "DROP INDEX #{index_name}"
        end

        def add_timestamps_sql(table_name, options = {})
          [add_column_sql(table_name, :created_at, :datetime, options), add_column_sql(table_name, :updated_at, :datetime, options)]
        end

        def remove_timestamps_sql(table_name, options = {})
          [remove_column_sql(table_name, :updated_at), remove_column_sql(table_name, :created_at)]
        end

      private

      # MySQL is too stupid to create a temporary table for use subquery, so we have
      # to give it some prompting in the form of a subsubquery. Ugh!
        def subquery_for(key, select)
          subsubselect = select.clone
          subsubselect.projections = [key]

          # Materialize subquery by adding distinct
          # to work with MySQL 5.7.6 which sets optimizer_switch='derived_merge=on'
          subsubselect.distinct unless select.limit || select.offset || select.orders.any?

          subselect = Arel::SelectManager.new(select.engine)
          subselect.project Arel.sql(key.name)
          subselect.from subsubselect.as("__active_record_temp")
        end

        def supports_rename_index?
          mariadb? ? false : version >= "5.7.6"
        end

        def configure_connection
          variables = @config.fetch(:variables, {}).stringify_keys

          # By default, MySQL 'where id is null' selects the last inserted id; Turn this off.
          variables["sql_auto_is_null"] = 0

          # Increase timeout so the server doesn't disconnect us.
          wait_timeout = @config[:wait_timeout]
          wait_timeout = 2147483 unless wait_timeout.is_a?(Integer)
          variables["wait_timeout"] = self.class.type_cast_config_to_integer(wait_timeout)

          defaults = [":default", :default].to_set

          # Make MySQL reject illegal values rather than truncating or blanking them, see
          # http://dev.mysql.com/doc/refman/5.7/en/sql-mode.html#sqlmode_strict_all_tables
          # If the user has provided another value for sql_mode, don't replace it.
          if sql_mode = variables.delete("sql_mode")
            sql_mode = quote(sql_mode)
          elsif !defaults.include?(strict_mode?)
            if strict_mode?
              sql_mode = "CONCAT(@@sql_mode, ',STRICT_ALL_TABLES')"
            else
              sql_mode = "REPLACE(@@sql_mode, 'STRICT_TRANS_TABLES', '')"
              sql_mode = "REPLACE(#{sql_mode}, 'STRICT_ALL_TABLES', '')"
              sql_mode = "REPLACE(#{sql_mode}, 'TRADITIONAL', '')"
            end
            sql_mode = "CONCAT(#{sql_mode}, ',NO_AUTO_VALUE_ON_ZERO')"
          end
          sql_mode_assignment = "@@SESSION.sql_mode = #{sql_mode}, " if sql_mode

          # NAMES does not have an equals sign, see
          # http://dev.mysql.com/doc/refman/5.7/en/set-statement.html#id944430
          # (trailing comma because variable_assignments will always have content)
          if @config[:encoding]
            encoding = "NAMES #{@config[:encoding]}"
            encoding << " COLLATE #{@config[:collation]}" if @config[:collation]
            encoding << ", "
          end

          # Gather up all of the SET variables...
          variable_assignments = variables.map do |k, v|
            if defaults.include?(v)
              "@@SESSION.#{k} = DEFAULT" # Sets the value to the global or compile default
            elsif !v.nil?
              "@@SESSION.#{k} = #{quote(v)}"
            end
            # or else nil; compact to clear nils out
          end.compact.join(", ")

          # ...and send them all in one query
          @connection.query  "SET #{encoding} #{sql_mode_assignment} #{variable_assignments}"
        end

        def column_definitions(table_name) # :nodoc:
          execute_and_free("SHOW FULL FIELDS FROM #{quote_table_name(table_name)}", "SCHEMA") do |result|
            each_hash(result)
          end
        end

        def extract_foreign_key_action(specifier) # :nodoc:
          case specifier
          when "CASCADE"; :cascade
          when "SET NULL"; :nullify
          end
        end

        def create_table_info(table_name) # :nodoc:
          select_one("SHOW CREATE TABLE #{quote_table_name(table_name)}")["Create Table"]
        end

        def create_table_definition(*args) # :nodoc:
          MySQL::TableDefinition.new(*args)
        end

        def extract_schema_qualified_name(string) # :nodoc:
          schema, name = string.to_s.scan(/[^`.\s]+|`[^`]*`/)
          schema, name = @config[:database], schema unless name
          [schema, name]
        end

        def integer_to_sql(limit) # :nodoc:
          case limit
          when 1; "tinyint"
          when 2; "smallint"
          when 3; "mediumint"
          when nil, 4; "int"
          when 5..8; "bigint"
          else raise(ActiveRecordError, "No integer type has byte size #{limit}")
          end
        end

        def text_to_sql(limit) # :nodoc:
          case limit
          when 0..0xff;               "tinytext"
          when nil, 0x100..0xffff;    "text"
          when 0x10000..0xffffff;     "mediumtext"
          when 0x1000000..0xffffffff; "longtext"
          else raise(ActiveRecordError, "No text type has byte length #{limit}")
          end
        end

        def binary_to_sql(limit) # :nodoc:
          case limit
          when 0..0xff;               "tinyblob"
          when nil, 0x100..0xffff;    "blob"
          when 0x10000..0xffffff;     "mediumblob"
          when 0x1000000..0xffffffff; "longblob"
          else raise(ActiveRecordError, "No binary type has byte length #{limit}")
          end
        end

        class MysqlJson < Type::Internal::AbstractJson # :nodoc:
          def changed_in_place?(raw_old_value, new_value)
            # Normalization is required because MySQL JSON data format includes
            # the space between the elements.
            super(serialize(deserialize(raw_old_value)), new_value)
          end
        end

        class MysqlString < Type::String # :nodoc:
          def serialize(value)
            case value
            when true then MySQL::Quoting::QUOTED_TRUE
            when false then MySQL::Quoting::QUOTED_FALSE
            else super
            end
          end

          private

            def cast_value(value)
              case value
              when true then MySQL::Quoting::QUOTED_TRUE
              when false then MySQL::Quoting::QUOTED_FALSE
              else super
              end
            end
        end

        ActiveRecord::Type.register(:json, MysqlJson, adapter: :mysql2)
        ActiveRecord::Type.register(:string, MysqlString, adapter: :mysql2)
        ActiveRecord::Type.register(:unsigned_integer, Type::UnsignedInteger, adapter: :mysql2)
    end
  end
end<|MERGE_RESOLUTION|>--- conflicted
+++ resolved
@@ -717,37 +717,18 @@
           if length = options[:length]
             case length
             when Hash
-<<<<<<< HEAD
-              column_names.each { |name| option_strings[name] += "(#{length[name]})" if length.has_key?(name) && length[name].present? }
-            when Integer
-              column_names.each { |name| option_strings[name] += "(#{length})" }
-=======
               quoted_columns.each { |name, column| column << "(#{length[name]})" if length[name].present? }
             when Integer
               quoted_columns.each { |name, column| column << "(#{length})" }
->>>>>>> a57cd387
             end
           end
 
           quoted_columns
         end
 
-<<<<<<< HEAD
-        def quoted_columns_for_index(column_names, options = {})
-          option_strings = Hash[column_names.map { |name| [name, ""] }]
-
-          # add index length
-          option_strings = add_index_length(option_strings, column_names, options)
-
-          # add index sort order
-          option_strings = add_index_sort_order(option_strings, column_names, options)
-
-          column_names.map { |name| quote_column_name(name) + option_strings[name] }
-=======
         def add_options_for_index_columns(quoted_columns, **options)
           quoted_columns = add_index_length(quoted_columns, options)
           super
->>>>>>> a57cd387
         end
 
         # See https://dev.mysql.com/doc/refman/5.7/en/error-messages-server.html
