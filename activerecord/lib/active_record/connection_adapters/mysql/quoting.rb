# frozen_string_literal: true

module ActiveRecord
  module ConnectionAdapters
    module MySQL
      module Quoting # :nodoc:
        def quote_column_name(name)
          self.class.quoted_column_names[name] ||= "`#{super.gsub('`', '``')}`"
        end

        def quote_table_name(name)
          self.class.quoted_table_names[name] ||= super.gsub(".", "`.`").freeze
        end

        def unquoted_true
          1
        end

        def unquoted_false
          0
        end

        def quoted_date(value)
          if supports_datetime_with_precision?
            super
          else
            super.sub(/\.\d{6}\z/, "")
          end
        end

        def quoted_binary(value)
          "x'#{value.hex}'"
        end

        def column_name_matcher
          COLUMN_NAME
        end

        def column_name_with_order_matcher
          COLUMN_NAME_WITH_ORDER
        end

        COLUMN_NAME = /
          \A
          (
            (?:
              # `table_name`.`column_name` | function(one or no argument)
              ((?:\w+\.|`\w+`\.)?(?:\w+|`\w+`)) | \w+\((?:|\g<2>)\)
            )
<<<<<<< HEAD
            (?:\s+AS\s+(?:\w+|`\w+`))?
=======
            (?:(?:\s+AS)?\s+(?:\w+|`\w+`))?
>>>>>>> 5cab3444
          )
          (?:\s*,\s*\g<1>)*
          \z
        /ix

        COLUMN_NAME_WITH_ORDER = /
          \A
          (
            (?:
              # `table_name`.`column_name` | function(one or no argument)
              ((?:\w+\.|`\w+`\.)?(?:\w+|`\w+`)) | \w+\((?:|\g<2>)\)
            )
            (?:\s+ASC|\s+DESC)?
          )
          (?:\s*,\s*\g<1>)*
          \z
        /ix

        private_constant :COLUMN_NAME, :COLUMN_NAME_WITH_ORDER

        private
          def _type_cast(value)
            case value
            when Date, Time then value
            else super
            end
          end
      end
    end
  end
end<|MERGE_RESOLUTION|>--- conflicted
+++ resolved
@@ -47,11 +47,7 @@
               # `table_name`.`column_name` | function(one or no argument)
               ((?:\w+\.|`\w+`\.)?(?:\w+|`\w+`)) | \w+\((?:|\g<2>)\)
             )
-<<<<<<< HEAD
-            (?:\s+AS\s+(?:\w+|`\w+`))?
-=======
             (?:(?:\s+AS)?\s+(?:\w+|`\w+`))?
->>>>>>> 5cab3444
           )
           (?:\s*,\s*\g<1>)*
           \z
