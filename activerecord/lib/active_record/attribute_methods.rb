--- conflicted
+++ resolved
@@ -159,8 +159,6 @@
         end
       end
 
-<<<<<<< HEAD
-=======
       # Regexp for column names (with or without a table name prefix). Matches
       # the following:
       #   "#{table_name}.#{column_name}"
@@ -214,7 +212,6 @@
         end
       end
 
->>>>>>> 784664f8
       # Returns true if the given attribute exists, otherwise false.
       #
       #   class Person < ActiveRecord::Base
