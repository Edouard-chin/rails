--- conflicted
+++ resolved
@@ -1,42 +1,3 @@
-<<<<<<< HEAD
-*   PostgreSQL: Fix GROUP BY with ORDER BY virtual count attribute.
-
-    Fixes #36022.
-
-    *Ryuta Kamizono*
-
-*   Make ActiveRecord `ConnectionPool.connections` method thread-safe.
-
-    Fixes #36465.
-
-    *Jeff Doering*
-
-*   Fix sqlite3 collation parsing when using decimal columns.
-
-    *Martin R. Schuster*
-
-*   Fix invalid schema when primary key column has a comment.
-
-    Fixes #29966.
-
-    *Guilherme Goettems Schneider*
-
-*   Fix table comment also being applied to the primary key column.
-
-    *Guilherme Goettems Schneider*
-
-*   Fix merging left_joins to maintain its own `join_type` context.
-
-    Fixes #36103.
-
-    *Ryuta Kamizono*
-
-
-## Rails 6.0.0.rc1 (April 24, 2019) ##
-
-*   Add `touch` option to `has_one` association.
-=======
->>>>>>> d4d145a6
 
 
 Please check [6-0-stable](https://github.com/rails/rails/blob/6-0-stable/activerecord/CHANGELOG.md) for previous changes.