<<<<<<< HEAD
*   Allow `:to_table` option to `invert_remove_foreign_key`.

    Example:

       remove_foreign_key :accounts, to_table: :owners

    *Nikolay Epifanov*, *Rich Chen*
=======
*   SQLite3 adapter `alter_table` method restores foreign keys.

    *Yasuo Honda*
>>>>>>> 33ce73ed

*   Add environment & load_config dependency to `bin/rake db:seed` to enable
    seed load in environments without Rails and custom DB configuration

    *Tobias Bielohlawek*

*   Fix default value for mysql time types with specified precision.

    *Nikolay Kondratyev*

*   Fix `touch` option to behave consistently with `Persistence#touch` method.

    *Ryuta Kamizono*

*   Migrations raise when duplicate column definition.

    Fixes #33024.

    *Federico Martinez*

*   Bump minimum SQLite version to 3.8

    *Yasuo Honda*

*   Fix parent record should not get saved with duplicate children records.

    Fixes #32940.

    *Santosh Wadghule*

*   Fix logic on disabling commit callbacks so they are not called unexpectedly when errors occur.

    *Brian Durand*

*   Ensure `Associations::CollectionAssociation#size` and `Associations::CollectionAssociation#empty?`
    use loaded association ids if present.

    *Graham Turner*

*   Add support to preload associations of polymorphic associations when not all the records have the requested associations.

    *Dana Sherson*

*   Add `touch_all` method to `ActiveRecord::Relation`.

    Example:

        Person.where(name: "David").touch_all(time: Time.new(2020, 5, 16, 0, 0, 0))

    *fatkodima*, *duggiefresh*

*   Add `ActiveRecord::Base.base_class?` predicate.

    *Bogdan Gusiev*

*   Add custom prefix/suffix options to `ActiveRecord::Store.store_accessor`.

    *Tan Huynh*, *Yukio Mizuta*

*   Rails 6 requires Ruby 2.4.1 or newer.

    *Jeremy Daer*

*   Deprecate `update_attributes`/`!` in favor of `update`/`!`.

    *Eddie Lebow*

*   Add ActiveRecord::Base.create_or_find_by/! to deal with the SELECT/INSERT race condition in
    ActiveRecord::Base.find_or_create_by/! by leaning on unique constraints in the database.

    *DHH*

*   Add `Relation#pick` as short-hand for single-value plucks.

    *DHH*


Please check [5-2-stable](https://github.com/rails/rails/blob/5-2-stable/activerecord/CHANGELOG.md) for previous changes.<|MERGE_RESOLUTION|>--- conflicted
+++ resolved
@@ -1,4 +1,7 @@
-<<<<<<< HEAD
+*   SQLite3 adapter `alter_table` method restores foreign keys.
+
+    *Yasuo Honda*
+
 *   Allow `:to_table` option to `invert_remove_foreign_key`.
 
     Example:
@@ -6,11 +9,6 @@
        remove_foreign_key :accounts, to_table: :owners
 
     *Nikolay Epifanov*, *Rich Chen*
-=======
-*   SQLite3 adapter `alter_table` method restores foreign keys.
-
-    *Yasuo Honda*
->>>>>>> 33ce73ed
 
 *   Add environment & load_config dependency to `bin/rake db:seed` to enable
     seed load in environments without Rails and custom DB configuration
